--- conflicted
+++ resolved
@@ -137,15 +137,14 @@
         "url": "./skybox-gradient.html"
     },
     {
-<<<<<<< HEAD
+        "key": "canvas-size",
+        "title": "Canvas Size",
+        "url": "./canvas-size.html"
+    },
+    {
         "key": "zoom_control",
         "title": "Scroll zoom blocker control",
         "url": "./zoom_control.html"
-=======
-        "key": "canvas-size",
-        "title": "Canvas Size",
-        "url": "./canvas-size.html"
->>>>>>> 401ea18f
     }
 ];
 
