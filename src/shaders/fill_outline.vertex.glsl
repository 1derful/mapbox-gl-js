attribute vec2 a_pos;

uniform mat4 u_matrix;
uniform vec2 u_world;

varying vec2 v_pos;

#ifdef FOG
varying vec3 v_fog_pos;
#endif

#pragma mapbox: define highp vec4 outline_color
#pragma mapbox: define lowp float opacity

void main() {
    #pragma mapbox: initialize highp vec4 outline_color
    #pragma mapbox: initialize lowp float opacity

    gl_Position = u_matrix * vec4(a_pos, 0, 1);
<<<<<<< HEAD
    v_pos = (gl_Position.xy / gl_Position.w + 1.0) / 2.0 * u_world;
=======

    // v_pos has to be interpolated linearly in screen space as it's compared with the pixel position
    // (gl_FragCoord) in the fragment shader. This can be achieved by multiplying the value by
    // gl_Position.w in the vertex shader and by gl_FragCoord.w (e.g. 1/gl_Position.w) later in the fragment shader.
    v_pos = (gl_Position.xy / gl_Position.w + 1.0) / 2.0 * u_world * gl_Position.w;
>>>>>>> 5b797ddb

#ifdef FOG
    v_fog_pos = fog_position(a_pos);
#endif
}<|MERGE_RESOLUTION|>--- conflicted
+++ resolved
@@ -17,15 +17,11 @@
     #pragma mapbox: initialize lowp float opacity
 
     gl_Position = u_matrix * vec4(a_pos, 0, 1);
-<<<<<<< HEAD
-    v_pos = (gl_Position.xy / gl_Position.w + 1.0) / 2.0 * u_world;
-=======
 
     // v_pos has to be interpolated linearly in screen space as it's compared with the pixel position
     // (gl_FragCoord) in the fragment shader. This can be achieved by multiplying the value by
     // gl_Position.w in the vertex shader and by gl_FragCoord.w (e.g. 1/gl_Position.w) later in the fragment shader.
     v_pos = (gl_Position.xy / gl_Position.w + 1.0) / 2.0 * u_world * gl_Position.w;
->>>>>>> 5b797ddb
 
 #ifdef FOG
     v_fog_pos = fog_position(a_pos);
