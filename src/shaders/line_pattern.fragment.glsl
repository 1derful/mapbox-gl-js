uniform lowp float u_device_pixel_ratio;
uniform vec2 u_texsize;
uniform float u_fade;
uniform mediump vec3 u_scale;

uniform sampler2D u_image;

varying vec2 v_normal;
varying vec2 v_width2;
varying float v_linesofar;
varying float v_gamma_scale;
varying float v_width;

#ifdef FOG
varying vec3 v_fog_pos;
#endif

#pragma mapbox: define lowp vec4 pattern_from
#pragma mapbox: define lowp vec4 pattern_to
#pragma mapbox: define lowp float pixel_ratio_from
#pragma mapbox: define lowp float pixel_ratio_to
#pragma mapbox: define lowp float blur
#pragma mapbox: define lowp float opacity

void main() {
    #pragma mapbox: initialize mediump vec4 pattern_from
    #pragma mapbox: initialize mediump vec4 pattern_to
    #pragma mapbox: initialize lowp float pixel_ratio_from
    #pragma mapbox: initialize lowp float pixel_ratio_to

    #pragma mapbox: initialize lowp float blur
    #pragma mapbox: initialize lowp float opacity

    vec2 pattern_tl_a = pattern_from.xy;
    vec2 pattern_br_a = pattern_from.zw;
    vec2 pattern_tl_b = pattern_to.xy;
    vec2 pattern_br_b = pattern_to.zw;

    float tileZoomRatio = u_scale.x;
    float fromScale = u_scale.y;
    float toScale = u_scale.z;

    vec2 display_size_a = (pattern_br_a - pattern_tl_a) / pixel_ratio_from;
    vec2 display_size_b = (pattern_br_b - pattern_tl_b) / pixel_ratio_to;

    vec2 pattern_size_a = vec2(display_size_a.x * fromScale / tileZoomRatio, display_size_a.y);
    vec2 pattern_size_b = vec2(display_size_b.x * toScale / tileZoomRatio, display_size_b.y);

    float aspect_a = display_size_a.y / v_width;
    float aspect_b = display_size_b.y / v_width;

    // Calculate the distance of the pixel from the line in pixels.
    float dist = length(v_normal) * v_width2.s;

    // Calculate the antialiasing fade factor. This is either when fading in
    // the line in case of an offset line (v_width2.t) or when fading out
    // (v_width2.s)
    float blur2 = (blur + 1.0 / u_device_pixel_ratio) * v_gamma_scale;
    float alpha = clamp(min(dist - (v_width2.t - blur2), v_width2.s - dist) / blur2, 0.0, 1.0);

    float x_a = mod(v_linesofar / pattern_size_a.x * aspect_a, 1.0);
    float x_b = mod(v_linesofar / pattern_size_b.x * aspect_b, 1.0);

    float y = 0.5 * v_normal.y + 0.5;

    vec2 texel_size = 1.0 / u_texsize;

    vec2 pos_a = mix(pattern_tl_a * texel_size - texel_size, pattern_br_a * texel_size + texel_size, vec2(x_a, y));
    vec2 pos_b = mix(pattern_tl_b * texel_size - texel_size, pattern_br_b * texel_size + texel_size, vec2(x_b, y));

    vec4 color = mix(texture2D(u_image, pos_a), texture2D(u_image, pos_b), u_fade);

#ifdef FOG
<<<<<<< HEAD
    color = fog_apply_premultiplied(color, v_fog_pos);
#endif

    gl_FragColor = color * alpha * opacity;
=======
    color = fog_dither(fog_apply_premultiplied(color, v_fog_pos));
#endif

    gl_FragColor = color * (alpha * opacity);
>>>>>>> 5b797ddb

#ifdef OVERDRAW_INSPECTOR
    gl_FragColor = vec4(1.0);
#endif
}<|MERGE_RESOLUTION|>--- conflicted
+++ resolved
@@ -71,17 +71,10 @@
     vec4 color = mix(texture2D(u_image, pos_a), texture2D(u_image, pos_b), u_fade);
 
 #ifdef FOG
-<<<<<<< HEAD
-    color = fog_apply_premultiplied(color, v_fog_pos);
-#endif
-
-    gl_FragColor = color * alpha * opacity;
-=======
     color = fog_dither(fog_apply_premultiplied(color, v_fog_pos));
 #endif
 
     gl_FragColor = color * (alpha * opacity);
->>>>>>> 5b797ddb
 
 #ifdef OVERDRAW_INSPECTOR
     gl_FragColor = vec4(1.0);
