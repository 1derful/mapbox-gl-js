--- conflicted
+++ resolved
@@ -6,13 +6,8 @@
 import type {CanonicalTileID} from '../../source/tile_id.js';
 import type MercatorCoordinate from '../../geo/mercator_coordinate.js';
 
-<<<<<<< HEAD
 type FilterExpression = (globalProperties: GlobalProperties, feature: Feature, canonical?: CanonicalTileID, refLocation?: MercatorCoordinate) => boolean;
 export type FeatureFilter = {filter: FilterExpression, dynamicFilter?: FilterExpression, needGeometry: boolean};
-=======
-type FilterExpression = (globalProperties: GlobalProperties, feature: Feature, canonical?: CanonicalTileID) => boolean;
-export type FeatureFilter = {filter: FilterExpression, dynamicFilter: FilterExpression, needGeometry: boolean};
->>>>>>> 93c2ca2b
 
 export default createFilter;
 export {isExpressionFilter, isDynamicFilter, extractStaticFilter};
@@ -59,20 +54,6 @@
     }
 }
 
-<<<<<<< HEAD
-=======
-const filterSpec = {
-    'type': 'boolean',
-    'default': false,
-    'transition': false,
-    'property-type': 'data-driven',
-    'expression': {
-        'interpolated': false,
-        'parameters': ['zoom', 'feature', 'pitch', 'distance-from-center']
-    }
-};
-
->>>>>>> 93c2ca2b
 /**
  * Given a filter expressed as nested arrays, return a new function
  * that evaluates whether a given feature (with a .properties or .tags property)
@@ -85,7 +66,7 @@
  */
 function createFilter(filter: any, layerType?: string = 'fill'): FeatureFilter {
     if (filter === null || filter === undefined) {
-        return {filter: () => true, dynamicFilter: () => true, needGeometry: false};
+        return {filter: () => true, needGeometry: false};
     }
 
     if (!isExpressionFilter(filter)) {
@@ -96,70 +77,6 @@
     let staticFilter = true;
     try {
         staticFilter = extractStaticFilter(filterExp);
-    } catch (e) {
-        console.warn(`Failed to extract static filter from ${JSON.stringify(filterExp)}. Falling back to using 'true' as a filter and evaluating entire filter dynamically`);
-    }
-
-    // Compile the static component of the filter
-    const filterSpec = latest[`filter_${layerType}`];
-    const compiledStaticFilter = createExpression(staticFilter, filterSpec);
-
-    let filterFunc = null;
-    if (compiledStaticFilter.result === 'error') {
-        throw new Error(compiledStaticFilter.value.map(err => `${err.key}: ${err.message}`).join(', '));
-    } else {
-        filterFunc = (globalProperties: GlobalProperties, feature: Feature, canonical?: CanonicalTileID) => compiledStaticFilter.value.evaluate(globalProperties, feature, {}, canonical);
-    }
-
-    // If the static component is not equal to the entire filter then we have a dynamic component
-    // Compile the dynamic component separately
-    let dynamicFilterFunc = null;
-    if (staticFilter !== filterExp) {
-        const compiledDynamicFilter = createExpression(filterExp, filterSpec);
-
-        if (compiledDynamicFilter.result === 'error') {
-            throw new Error(compiledDynamicFilter.value.map(err => `${err.key}: ${err.message}`).join(', '));
-        } else {
-            dynamicFilterFunc = (globalProperties: GlobalProperties, feature: Feature, canonical?: CanonicalTileID, refLocation?: MercatorCoordinate) => compiledDynamicFilter.value.evaluate(globalProperties, feature, {}, canonical, undefined, undefined, refLocation);
-        }
-    }
-
-    if (filterFunc) {
-        const needGeometry = geometryNeeded(staticFilter);
-
-        return {
-            filter: filterFunc,
-            dynamicFilter: dynamicFilterFunc ? dynamicFilterFunc : undefined,
-            needGeometry
-        };
-    } else {
-        // This branch cannot happen but need to keep flow happy :(
-        return {filter: () => true, needGeometry: false};
-    }
-}
-
-function extractStaticFilter(filter: any): any {
-    if (!isDynamicFilter(filter)) {
-        return filter;
-    }
-
-    // Shallow copy so we can replace expressions in-place
-    let result = filter.slice();
-
-    // 1. Union branches
-    unionDynamicBranches(result);
-
-    // 2. Collapse dynamic conditions to  `true`
-    result = collapseDynamicBooleanExpressions(result);
-
-    return result;
-}
-
-<<<<<<< HEAD
-=======
-    let staticFilter = true;
-    try {
-        staticFilter = extractStaticFilter(filter);
     } catch (e) {
         console.warn(
 `Failed to extract static filter. Filter will continue working, but at higher memory usage and slower framerate.
@@ -170,33 +87,42 @@
 ${JSON.stringify(filter, null, 2)}
         `);
     }
-    const dynamicFilter = filter === staticFilter ? true : filter;
-
+
+    // Compile the static component of the filter
+    const filterSpec = latest[`filter_${layerType}`];
     const compiledStaticFilter = createExpression(staticFilter, filterSpec);
-    const compiledDynamicFilter = createExpression(dynamicFilter, filterSpec);
-    if (compiledStaticFilter.result === 'error' || compiledDynamicFilter.result === 'error') {
-        const staticFilterErrors = compiledStaticFilter.result === 'error' ?
-            compiledStaticFilter.value.map(err => `${err.key}: ${err.message}`).join(', ') :
-            'None';
-
-        const dynamicFilterErrors = compiledDynamicFilter.result === 'error' ?
-            compiledDynamicFilter.value.map(err => `${err.key}: ${err.message}`).join(', ') :
-            'None';
-
-        const errorMsg = `static-filter errors:
-            ${staticFilterErrors}
-
-            dynamic-filter errors:
-            ${dynamicFilterErrors}
-        `;
-        throw new Error(errorMsg);
+
+    let filterFunc = null;
+    if (compiledStaticFilter.result === 'error') {
+        throw new Error(compiledStaticFilter.value.map(err => `${err.key}: ${err.message}`).join(', '));
     } else {
+        filterFunc = (globalProperties: GlobalProperties, feature: Feature, canonical?: CanonicalTileID) => compiledStaticFilter.value.evaluate(globalProperties, feature, {}, canonical);
+    }
+
+    // If the static component is not equal to the entire filter then we have a dynamic component
+    // Compile the dynamic component separately
+    let dynamicFilterFunc = null;
+    if (staticFilter !== filterExp) {
+        const compiledDynamicFilter = createExpression(filterExp, filterSpec);
+
+        if (compiledDynamicFilter.result === 'error') {
+            throw new Error(compiledDynamicFilter.value.map(err => `${err.key}: ${err.message}`).join(', '));
+        } else {
+            dynamicFilterFunc = (globalProperties: GlobalProperties, feature: Feature, canonical?: CanonicalTileID, refLocation?: MercatorCoordinate) => compiledDynamicFilter.value.evaluate(globalProperties, feature, {}, canonical, undefined, undefined, refLocation);
+        }
+    }
+
+    if (filterFunc) {
         const needGeometry = geometryNeeded(staticFilter);
+
         return {
-            filter: (globalProperties: GlobalProperties, feature: Feature, canonical?: CanonicalTileID) => compiledStaticFilter.value.evaluate(globalProperties, feature, {}, canonical),
-            dynamicFilter: (globalProperties: GlobalProperties, feature: Feature, canonical?: CanonicalTileID, refLocation: ?MercatorCoordinate) => compiledDynamicFilter.value.evaluate(globalProperties, feature, {}, canonical, null, null, refLocation),
+            filter: filterFunc,
+            dynamicFilter: dynamicFilterFunc ? dynamicFilterFunc : undefined,
             needGeometry
         };
+    } else {
+        // This branch cannot happen but need to keep flow happy :(
+        return {filter: () => true, needGeometry: false};
     }
 }
 
@@ -217,7 +143,6 @@
     return result;
 }
 
->>>>>>> 93c2ca2b
 function collapseDynamicBooleanExpressions(expression: any): any {
     if (!Array.isArray(expression)) {
         return expression;
@@ -228,32 +153,6 @@
         return collapsed;
     } else {
         return collapsed.map((subExpression) => collapseDynamicBooleanExpressions(subExpression));
-<<<<<<< HEAD
-=======
-    }
-}
-
-const dynamicConditionExpressions = new Set([
-    'in',
-    '==',
-    '!=',
-    '>',
-    '>=',
-    '<',
-    '<=',
-    'to-boolean'
-]);
-
-function collapsedExpression(expression: any): any {
-    if (dynamicConditionExpressions.has(expression[0])) {
-
-        for (let i = 1; i < expression.length; i++) {
-            const param = expression[i];
-            if (isDynamicFilter(param)) {
-                return true;
-            }
-        }
->>>>>>> 93c2ca2b
     }
     return expression;
 }
@@ -350,79 +249,6 @@
         }
     }
     return expression;
-}
-
-/**
- * Traverses the expression and replaces all instances of branching on a
- * `dynamic` conditional (such as `['pitch']` or `['distance-from-center']`)
- * into an `any` expression.
- * This ensures that all possible outcomes of a `dynamic` branch are considered
- * when evaluating the expression upfront during filtering.
- *
- * @param {Array<any>} filter the filter expression mutated in-place.
- */
-function unionDynamicBranches(filter: any) {
-    let isBranchingDynamically = false;
-    const branches = [];
-
-    if (filter[0] === 'case') {
-        for (let i = 1; i < filter.length - 1; i += 2) {
-            isBranchingDynamically = isBranchingDynamically || isDynamicFilter(filter[i]);
-            branches.push(filter[i + 1]);
-        }
-
-        branches.push(filter[filter.length - 1]);
-    } else if (filter[0] === 'match') {
-        isBranchingDynamically = isBranchingDynamically || isDynamicFilter(filter[1]);
-
-        for (let i = 2; i < filter.length - 1; i += 2) {
-            branches.push(filter[i + 1]);
-        }
-        branches.push(filter[filter.length - 1]);
-    } else if (filter[0] === 'step') {
-        isBranchingDynamically = isBranchingDynamically || isDynamicFilter(filter[1]);
-
-        for (let i = 1; i < filter.length - 1; i += 2) {
-            branches.push(filter[i + 1]);
-        }
-    }
-
-    if (isBranchingDynamically) {
-        filter.length = 0;
-        filter.push('any', ...branches);
-    }
-
-    // traverse and recurse into children
-    for (let i = 1; i < filter.length; i++) {
-        unionDynamicBranches(filter[i]);
-    }
-}
-
-function isDynamicFilter(filter: any): boolean {
-    // Base Cases
-    if (typeof filter === 'boolean') {
-        return false;
-    }
-    if (!Array.isArray(filter)) {
-        return false;
-    }
-    if (isRootExpressionDynamic(filter[0])) {
-        return true;
-    }
-
-    for (let i = 1; i < filter.length; i++) {
-        const child = filter[i];
-        if (isDynamicFilter(child)) {
-            return true;
-        }
-    }
-
-    return false;
-}
-
-function isRootExpressionDynamic(expression: string): boolean {
-    return expression === 'pitch' ||
-        expression === 'distance-from-center';
 }
 
 // Comparison function to sort numbers and strings
