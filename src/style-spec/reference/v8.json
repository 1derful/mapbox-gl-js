{
  "$version": 8,
  "$root": {
    "version": {
      "required": true,
      "type": "enum",
      "values": [
        8
      ],
      "doc": "Style specification version number. Must be 8.",
      "example": 8
    },
    "name": {
      "type": "string",
      "doc": "A human-readable name for the style.",
      "example": "Bright"
    },
    "metadata": {
      "type": "*",
      "doc": "Arbitrary properties useful to track with the stylesheet, but do not influence rendering. Properties should be prefixed to avoid collisions, like 'mapbox:'."
    },
    "center": {
      "type": "array",
      "value": "number",
      "doc": "Default map center in longitude and latitude.  The style center will be used only if the map has not been positioned by other means (e.g. map options or user interaction).",
      "example": [
        -73.9749,
        40.7736
      ]
    },
    "zoom": {
      "type": "number",
      "doc": "Default zoom level.  The style zoom will be used only if the map has not been positioned by other means (e.g. map options or user interaction).",
      "example": 12.5
    },
    "bearing": {
      "type": "number",
      "default": 0,
      "period": 360,
      "units": "degrees",
      "doc": "Default bearing, in degrees. The bearing is the compass direction that is \"up\"; for example, a bearing of 90° orients the map so that east is up. This value will be used only if the map has not been positioned by other means (e.g. map options or user interaction).",
      "example": 29
    },
    "pitch": {
      "type": "number",
      "default": 0,
      "units": "degrees",
      "doc": "Default pitch, in degrees. Zero is perpendicular to the surface, for a look straight down at the map, while a greater value like 60 looks ahead towards the horizon. The style pitch will be used only if the map has not been positioned by other means (e.g. map options or user interaction).",
      "example": 50
    },
    "light": {
      "type": "light",
      "doc": "The global light source.",
      "example": {
        "anchor": "viewport",
        "color": "white",
        "intensity": 0.4
      }
    },
    "sources": {
      "required": true,
      "type": "sources",
      "doc": "Data source specifications.",
      "example": {
        "mapbox-streets": {
          "type": "vector",
          "url": "mapbox://mapbox.mapbox-streets-v6"
        }
      }
    },
    "sprite": {
      "type": "string",
      "doc": "A base URL for retrieving the sprite image and metadata. The extensions `.png`, `.json` and scale factor `@2x.png` will be automatically appended. This property is required if any layer uses the `background-pattern`, `fill-pattern`, `line-pattern`, `fill-extrusion-pattern`, or `icon-image` properties. The URL must be absolute, containing the [scheme, authority and path components](https://en.wikipedia.org/wiki/URL#Syntax).",
      "example": "mapbox://sprites/mapbox/bright-v8"
    },
    "glyphs": {
      "type": "string",
      "doc": "A URL template for loading signed-distance-field glyph sets in PBF format. The URL must include `{fontstack}` and `{range}` tokens. This property is required if any layer uses the `text-field` layout property. The URL must be absolute, containing the [scheme, authority and path components](https://en.wikipedia.org/wiki/URL#Syntax).",
      "example": "mapbox://fonts/mapbox/{fontstack}/{range}.pbf"
    },
    "transition": {
      "type": "transition",
      "doc": "A global transition definition to use as a default across properties, to be used for timing transitions between one value and the next when no property-specific transition is set. Collision-based symbol fading is controlled independently of the style's `transition` property.",
      "example": {
        "duration": 300,
        "delay": 0
      }
    },
    "layers": {
      "required": true,
      "type": "array",
      "value": "layer",
      "doc": "Layers will be drawn in the order of this array.",
      "example": [
        {
          "id": "water",
          "source": "mapbox-streets",
          "source-layer": "water",
          "type": "fill",
          "paint": {
            "fill-color": "#00ffff"
          }
        }
      ]
    }
  },
  "sources": {
    "*": {
      "type": "source",
      "doc": "Specification of a data source. For vector and raster sources, either TileJSON or a URL to a TileJSON must be provided. For image and video sources, a URL must be provided. For GeoJSON sources, a URL or inline GeoJSON must be provided."
    }
  },
  "source": [
    "source_vector",
    "source_raster",
    "source_raster_dem",
    "source_geojson",
    "source_video",
    "source_image"
  ],
  "source_vector": {
    "type": {
      "required": true,
      "type": "enum",
      "values": {
        "vector": {
          "doc": "A vector tile source."
        }
      },
      "doc": "The type of the source."
    },
    "url": {
      "type": "string",
      "doc": "A URL to a TileJSON resource. Supported protocols are `http:`, `https:`, and `mapbox://<mapid>`."
    },
    "tiles": {
      "type": "array",
      "value": "string",
      "doc": "An array of one or more tile source URLs, as in the TileJSON spec."
    },
    "bounds": {
      "type": "array",
      "value": "number",
      "length": 4,
      "default": [
        -180,
        -85.051129,
        180,
        85.051129
      ],
      "doc": "An array containing the longitude and latitude of the southwest and northeast corners of the source's bounding box in the following order: `[sw.lng, sw.lat, ne.lng, ne.lat]`. When this property is included in a source, no tiles outside of the given bounds are requested by Mapbox GL."
    },
    "scheme": {
      "type": "enum",
      "values": {
        "xyz": {
          "doc": "Slippy map tilenames scheme."
        },
        "tms": {
          "doc": "OSGeo spec scheme."
        }
      },
      "default": "xyz",
      "doc": "Influences the y direction of the tile coordinates. The global-mercator (aka Spherical Mercator) profile is assumed."
    },
    "minzoom": {
      "type": "number",
      "default": 0,
      "doc": "Minimum zoom level for which tiles are available, as in the TileJSON spec."
    },
    "maxzoom": {
      "type": "number",
      "default": 22,
      "doc": "Maximum zoom level for which tiles are available, as in the TileJSON spec. Data from tiles at the maxzoom are used when displaying the map at higher zoom levels."
    },
    "attribution": {
      "type": "string",
      "doc": "Contains an attribution to be displayed when the map is shown to a user."
    },
    "*": {
      "type": "*",
      "doc": "Other keys to configure the data source."
    }
  },
  "source_raster": {
    "type": {
      "required": true,
      "type": "enum",
      "values": {
        "raster": {
          "doc": "A raster tile source."
        }
      },
      "doc": "The type of the source."
    },
    "url": {
      "type": "string",
      "doc": "A URL to a TileJSON resource. Supported protocols are `http:`, `https:`, and `mapbox://<mapid>`."
    },
    "tiles": {
      "type": "array",
      "value": "string",
      "doc": "An array of one or more tile source URLs, as in the TileJSON spec."
    },
    "bounds": {
      "type": "array",
      "value": "number",
      "length": 4,
      "default": [
        -180,
        -85.051129,
        180,
        85.051129
      ],
      "doc": "An array containing the longitude and latitude of the southwest and northeast corners of the source's bounding box in the following order: `[sw.lng, sw.lat, ne.lng, ne.lat]`. When this property is included in a source, no tiles outside of the given bounds are requested by Mapbox GL."
    },
    "minzoom": {
      "type": "number",
      "default": 0,
      "doc": "Minimum zoom level for which tiles are available, as in the TileJSON spec."
    },
    "maxzoom": {
      "type": "number",
      "default": 22,
      "doc": "Maximum zoom level for which tiles are available, as in the TileJSON spec. Data from tiles at the maxzoom are used when displaying the map at higher zoom levels."
    },
    "tileSize": {
      "type": "number",
      "default": 512,
      "units": "pixels",
      "doc": "The minimum visual size to display tiles for this layer. Only configurable for raster layers."
    },
    "scheme": {
      "type": "enum",
      "values": {
        "xyz": {
          "doc": "Slippy map tilenames scheme."
        },
        "tms": {
          "doc": "OSGeo spec scheme."
        }
      },
      "default": "xyz",
      "doc": "Influences the y direction of the tile coordinates. The global-mercator (aka Spherical Mercator) profile is assumed."
    },
    "attribution": {
      "type": "string",
      "doc": "Contains an attribution to be displayed when the map is shown to a user."
    },
    "*": {
      "type": "*",
      "doc": "Other keys to configure the data source."
    }
  },
  "source_raster_dem": {
    "type": {
      "required": true,
      "type": "enum",
      "values": {
        "raster-dem": {
          "doc": "A RGB-encoded raster DEM source"
        }
      },
      "doc": "The type of the source."
    },
    "url": {
      "type": "string",
      "doc": "A URL to a TileJSON resource. Supported protocols are `http:`, `https:`, and `mapbox://<mapid>`."
    },
    "tiles": {
      "type": "array",
      "value": "string",
      "doc": "An array of one or more tile source URLs, as in the TileJSON spec."
    },
    "bounds": {
      "type": "array",
      "value": "number",
      "length": 4,
      "default": [
        -180,
        -85.051129,
        180,
        85.051129
      ],
      "doc": "An array containing the longitude and latitude of the southwest and northeast corners of the source's bounding box in the following order: `[sw.lng, sw.lat, ne.lng, ne.lat]`. When this property is included in a source, no tiles outside of the given bounds are requested by Mapbox GL."
    },
    "minzoom": {
      "type": "number",
      "default": 0,
      "doc": "Minimum zoom level for which tiles are available, as in the TileJSON spec."
    },
    "maxzoom": {
      "type": "number",
      "default": 22,
      "doc": "Maximum zoom level for which tiles are available, as in the TileJSON spec. Data from tiles at the maxzoom are used when displaying the map at higher zoom levels."
    },
    "tileSize": {
      "type": "number",
      "default": 512,
      "units": "pixels",
      "doc": "The minimum visual size to display tiles for this layer. Only configurable for raster layers."
    },
    "attribution": {
      "type": "string",
      "doc": "Contains an attribution to be displayed when the map is shown to a user."
    },
    "encoding": {
      "type": "enum",
      "values": {
        "terrarium": {
          "doc": "Terrarium format PNG tiles. See https://aws.amazon.com/es/public-datasets/terrain/ for more info."
        },
        "mapbox": {
          "doc": "Mapbox Terrain RGB tiles. See https://www.mapbox.com/help/access-elevation-data/#mapbox-terrain-rgb for more info."
        }
      },
      "default": "mapbox",
      "doc": "The encoding used by this source. Mapbox Terrain RGB is used by default"
    },
    "*": {
      "type": "*",
      "doc": "Other keys to configure the data source."
    }
  },
  "source_geojson": {
    "type": {
      "required": true,
      "type": "enum",
      "values": {
        "geojson": {
          "doc": "A GeoJSON data source."
        }
      },
      "doc": "The data type of the GeoJSON source."
    },
    "data": {
      "type": "*",
      "doc": "A URL to a GeoJSON file, or inline GeoJSON."
    },
    "maxzoom": {
      "type": "number",
      "default": 18,
      "doc": "Maximum zoom level at which to create vector tiles (higher means greater detail at high zoom levels)."
    },
    "attribution": {
      "type": "string",
      "doc": "Contains an attribution to be displayed when the map is shown to a user."
    },
    "buffer": {
      "type": "number",
      "default": 128,
      "maximum": 512,
      "minimum": 0,
      "doc": "Size of the tile buffer on each side. A value of 0 produces no buffer. A value of 512 produces a buffer as wide as the tile itself. Larger values produce fewer rendering artifacts near tile edges and slower performance."
    },
    "tolerance": {
      "type": "number",
      "default": 0.375,
      "doc": "Douglas-Peucker simplification tolerance (higher means simpler geometries and faster performance)."
    },
    "cluster": {
      "type": "boolean",
      "default": false,
      "doc": "If the data is a collection of point features, setting this to true clusters the points by radius into groups. Cluster groups become new `Point` features in the source with additional properties:\n * `cluster` Is `true` if the point is a cluster \n * `cluster_id` A unqiue id for the cluster to be used in conjunction with the [cluster inspection methods](https://www.mapbox.com/mapbox-gl-js/api/#geojsonsource#getclusterexpansionzoom)\n * `point_count` Number of original points grouped into this cluster\n * `point_count_abbreviated` An abbreviated point count"
    },
    "clusterRadius": {
      "type": "number",
      "default": 50,
      "minimum": 0,
      "doc": "Radius of each cluster if clustering is enabled. A value of 512 indicates a radius equal to the width of a tile."
    },
    "clusterMaxZoom": {
      "type": "number",
      "doc": "Max zoom on which to cluster points if clustering is enabled. Defaults to one zoom less than maxzoom (so that last zoom features are not clustered)."
    },
    "clusterProperties": {
      "type": "*",
      "doc": "An object defining custom properties on the generated clusters if clustering is enabled, aggregating values from clustered points. Has the form `{\"property_name\": [operator, map_expression]}`. `operator` is any expression function that accepts at least 2 operands (e.g. `\"+\"` or `\"max\"`) — it accumulates the property value from clusters/points the cluster contains; `map_expression` produces the value of a single point.\n\nExample: `{\"sum\": [\"+\", [\"get\", \"scalerank\"]]}`.\n\nFor more advanced use cases, in place of `operator`, you can use a custom reduce expression that references a special `[\"accumulated\"]` value, e.g.:\n`{\"sum\": [[\"+\", [\"accumulated\"], [\"get\", \"sum\"]], [\"get\", \"scalerank\"]]}`"
    },
    "lineMetrics": {
      "type": "boolean",
      "default": false,
      "doc": "Whether to calculate line distance metrics. This is required for line layers that specify `line-gradient` values."
    },
    "generateId": {
        "type": "boolean",
        "default": false,
        "doc": "Whether to generate ids for the geojson features. When enabled, the `feature.id` property will be auto assigned based on its index in the `features` array, over-writing any previous values."
    }
  },
  "source_video": {
    "type": {
      "required": true,
      "type": "enum",
      "values": {
        "video": {
          "doc": "A video data source."
        }
      },
      "doc": "The data type of the video source."
    },
    "urls": {
      "required": true,
      "type": "array",
      "value": "string",
      "doc": "URLs to video content in order of preferred format."
    },
    "coordinates": {
      "required": true,
      "doc": "Corners of video specified in longitude, latitude pairs.",
      "type": "array",
      "length": 4,
      "value": {
        "type": "array",
        "length": 2,
        "value": "number",
        "doc": "A single longitude, latitude pair."
      }
    }
  },
  "source_image": {
    "type": {
      "required": true,
      "type": "enum",
      "values": {
        "image": {
          "doc": "An image data source."
        }
      },
      "doc": "The data type of the image source."
    },
    "url": {
      "required": true,
      "type": "string",
      "doc": "URL that points to an image."
    },
    "coordinates": {
      "required": true,
      "doc": "Corners of image specified in longitude, latitude pairs.",
      "type": "array",
      "length": 4,
      "value": {
        "type": "array",
        "length": 2,
        "value": "number",
        "doc": "A single longitude, latitude pair."
      }
    }
  },
  "layer": {
    "id": {
      "type": "string",
      "doc": "Unique layer name.",
      "required": true
    },
    "type": {
      "type": "enum",
      "values": {
        "fill": {
          "doc": "A filled polygon with an optional stroked border.",
          "sdk-support": {
            "basic functionality": {
              "js": "0.10.0",
              "android": "2.0.1",
              "ios": "2.0.0",
              "macos": "0.1.0"
            }
          }
        },
        "line": {
          "doc": "A stroked line.",
          "sdk-support": {
            "basic functionality": {
              "js": "0.10.0",
              "android": "2.0.1",
              "ios": "2.0.0",
              "macos": "0.1.0"
            }
          }
        },
        "symbol": {
          "doc": "An icon or a text label.",
          "sdk-support": {
            "basic functionality": {
              "js": "0.10.0",
              "android": "2.0.1",
              "ios": "2.0.0",
              "macos": "0.1.0"
            }
          }
        },
        "circle": {
          "doc": "A filled circle.",
          "sdk-support": {
            "basic functionality": {
              "js": "0.10.0",
              "android": "2.0.1",
              "ios": "2.0.0",
              "macos": "0.1.0"
            }
          }
        },
        "heatmap": {
          "doc": "A heatmap.",
          "sdk-support": {
            "basic functionality": {
              "js": "0.41.0",
              "android": "6.0.0",
              "ios": "4.0.0",
              "macos": "0.7.0"
            }
          }
        },
        "fill-extrusion": {
          "doc": "An extruded (3D) polygon.",
          "sdk-support": {
            "basic functionality": {
              "js": "0.27.0",
              "android": "5.1.0",
              "ios": "3.6.0",
              "macos": "0.5.0"
            }
          }
        },
        "raster": {
          "doc": "Raster map textures such as satellite imagery.",
          "sdk-support": {
            "basic functionality": {
              "js": "0.10.0",
              "android": "2.0.1",
              "ios": "2.0.0",
              "macos": "0.1.0"
            }
          }
        },
        "hillshade": {
          "doc": "Client-side hillshading visualization based on DEM data. Currently, the implementation only supports Mapbox Terrain RGB and Mapzen Terrarium tiles.",
          "sdk-support": {
            "basic functionality": {
              "js": "0.43.0",
              "android": "6.0.0",
              "ios": "4.0.0",
              "macos": "0.7.0"
            }
          }
        },
        "background": {
          "doc": "The background color or pattern of the map.",
          "sdk-support": {
            "basic functionality": {
              "js": "0.10.0",
              "android": "2.0.1",
              "ios": "2.0.0",
              "macos": "0.1.0"
            }
          }
        }
      },
      "doc": "Rendering type of this layer.",
      "required": true
    },
    "metadata": {
      "type": "*",
      "doc": "Arbitrary properties useful to track with the layer, but do not influence rendering. Properties should be prefixed to avoid collisions, like 'mapbox:'."
    },
    "source": {
      "type": "string",
      "doc": "Name of a source description to be used for this layer. Required for all layer types except `background`."
    },
    "source-layer": {
      "type": "string",
      "doc": "Layer to use from a vector tile source. Required for vector tile sources; prohibited for all other source types, including GeoJSON sources."
    },
    "minzoom": {
      "type": "number",
      "minimum": 0,
      "maximum": 24,
      "doc": "The minimum zoom level for the layer. At zoom levels less than the minzoom, the layer will be hidden."
    },
    "maxzoom": {
      "type": "number",
      "minimum": 0,
      "maximum": 24,
      "doc": "The maximum zoom level for the layer. At zoom levels equal to or greater than the maxzoom, the layer will be hidden."
    },
    "filter": {
      "type": "filter",
      "doc": "A expression specifying conditions on source features. Only features that match the filter are displayed. Zoom expressions in filters are only evaluated at integer zoom levels. The `feature-state` expression is not supported in filter expressions."
    },
    "layout": {
      "type": "layout",
      "doc": "Layout properties for the layer."
    },
    "paint": {
      "type": "paint",
      "doc": "Default paint properties for this layer."
    }
  },
  "layout": [
    "layout_fill",
    "layout_line",
    "layout_circle",
    "layout_heatmap",
    "layout_fill-extrusion",
    "layout_symbol",
    "layout_raster",
    "layout_hillshade",
    "layout_background"
  ],
  "layout_background": {
    "visibility": {
      "type": "enum",
      "values": {
        "visible": {
          "doc": "The layer is shown."
        },
        "none": {
          "doc": "The layer is not shown."
        }
      },
      "default": "visible",
      "doc": "Whether this layer is displayed.",
      "sdk-support": {
        "basic functionality": {
          "js": "0.10.0",
          "android": "2.0.1",
          "ios": "2.0.0",
          "macos": "0.1.0"
        }
      },
      "property-type": "constant"
    }
  },
  "layout_fill": {
    "fill-sort-key": {
      "type": "number",
      "doc": "Sorts features in ascending order based on this value. Features with a higher sort key will appear above features with a lower sort key.",
      "sdk-support": {
          "js": "1.2.0"
      },
      "expression": {
        "interpolated": false,
        "parameters": [
          "zoom",
          "feature"
        ]
      },
      "property-type": "data-driven"
    },
    "visibility": {
      "type": "enum",
      "values": {
        "visible": {
          "doc": "The layer is shown."
        },
        "none": {
          "doc": "The layer is not shown."
        }
      },
      "default": "visible",
      "doc": "Whether this layer is displayed.",
      "sdk-support": {
        "basic functionality": {
          "js": "0.10.0",
          "android": "2.0.1",
          "ios": "2.0.0",
          "macos": "0.1.0"
        }
      },
      "property-type": "constant"
    }
  },
  "layout_circle": {
    "circle-sort-key": {
      "type": "number",
      "doc": "Sorts features in ascending order based on this value. Features with a higher sort key will appear above features with a lower sort key.",
      "sdk-support": {
          "js": "1.2.0"
      },
      "expression": {
        "interpolated": false,
        "parameters": [
          "zoom",
          "feature"
        ]
      },
      "property-type": "data-driven"
    },
    "visibility": {
      "type": "enum",
      "values": {
        "visible": {
          "doc": "The layer is shown."
        },
        "none": {
          "doc": "The layer is not shown."
        }
      },
      "default": "visible",
      "doc": "Whether this layer is displayed.",
      "sdk-support": {
        "basic functionality": {
          "js": "0.10.0",
          "android": "2.0.1",
          "ios": "2.0.0",
          "macos": "0.1.0"
        }
      },
      "property-type": "constant"
    }
  },
  "layout_heatmap": {
    "visibility": {
      "type": "enum",
      "values": {
        "visible": {
          "doc": "The layer is shown."
        },
        "none": {
          "doc": "The layer is not shown."
        }
      },
      "default": "visible",
      "doc": "Whether this layer is displayed.",
      "sdk-support": {
        "basic functionality": {
          "js": "0.41.0",
          "android": "6.0.0",
          "ios": "4.0.0",
          "macos": "0.7.0"
        }
      },
      "property-type": "constant"
    }
  },
  "layout_fill-extrusion": {
    "visibility": {
      "type": "enum",
      "values": {
        "visible": {
          "doc": "The layer is shown."
        },
        "none": {
          "doc": "The layer is not shown."
        }
      },
      "default": "visible",
      "doc": "Whether this layer is displayed.",
      "sdk-support": {
        "basic functionality": {
          "js": "0.27.0",
          "android": "5.1.0",
          "ios": "3.6.0",
          "macos": "0.5.0"
        }
      },
      "property-type": "constant"
    }
  },
  "layout_line": {
    "line-cap": {
      "type": "enum",
      "values": {
        "butt": {
          "doc": "A cap with a squared-off end which is drawn to the exact endpoint of the line."
        },
        "round": {
          "doc": "A cap with a rounded end which is drawn beyond the endpoint of the line at a radius of one-half of the line's width and centered on the endpoint of the line."
        },
        "square": {
          "doc": "A cap with a squared-off end which is drawn beyond the endpoint of the line at a distance of one-half of the line's width."
        }
      },
      "default": "butt",
      "doc": "The display of line endings.",
      "sdk-support": {
        "basic functionality": {
          "js": "0.10.0",
          "android": "2.0.1",
          "ios": "2.0.0",
          "macos": "0.1.0"
        },
        "data-driven styling": {}
      },
      "expression": {
        "interpolated": false,
        "parameters": [
          "zoom"
        ]
      },
      "property-type": "data-constant"
    },
    "line-join": {
      "type": "enum",
      "values": {
        "bevel": {
          "doc": "A join with a squared-off end which is drawn beyond the endpoint of the line at a distance of one-half of the line's width."
        },
        "round": {
          "doc": "A join with a rounded end which is drawn beyond the endpoint of the line at a radius of one-half of the line's width and centered on the endpoint of the line."
        },
        "miter": {
          "doc": "A join with a sharp, angled corner which is drawn with the outer sides beyond the endpoint of the path until they meet."
        }
      },
      "default": "miter",
      "doc": "The display of lines when joining.",
      "sdk-support": {
        "basic functionality": {
          "js": "0.10.0",
          "android": "2.0.1",
          "ios": "2.0.0",
          "macos": "0.1.0"
        },
        "data-driven styling": {
          "js": "0.40.0",
          "android": "5.2.0",
          "ios": "3.7.0",
          "macos": "0.6.0"
        }
      },
      "expression": {
        "interpolated": false,
        "parameters": [
          "zoom",
          "feature"
        ]
      },
      "property-type": "data-driven"
    },
    "line-miter-limit": {
      "type": "number",
      "default": 2,
      "doc": "Used to automatically convert miter joins to bevel joins for sharp angles.",
      "requires": [
        {
          "line-join": "miter"
        }
      ],
      "sdk-support": {
        "basic functionality": {
          "js": "0.10.0",
          "android": "2.0.1",
          "ios": "2.0.0",
          "macos": "0.1.0"
        },
        "data-driven styling": {}
      },
      "expression": {
        "interpolated": true,
        "parameters": [
          "zoom"
        ]
      },
      "property-type": "data-constant"
    },
    "line-round-limit": {
      "type": "number",
      "default": 1.05,
      "doc": "Used to automatically convert round joins to miter joins for shallow angles.",
      "requires": [
        {
          "line-join": "round"
        }
      ],
      "sdk-support": {
        "basic functionality": {
          "js": "0.10.0",
          "android": "2.0.1",
          "ios": "2.0.0",
          "macos": "0.1.0"
        },
        "data-driven styling": {}
      },
      "expression": {
        "interpolated": true,
        "parameters": [
          "zoom"
        ]
      },
      "property-type": "data-constant"
    },
    "line-sort-key": {
      "type": "number",
      "doc": "Sorts features in ascending order based on this value. Features with a higher sort key will appear above features with a lower sort key.",
      "sdk-support": {
          "js": "1.2.0"
      },
      "expression": {
        "interpolated": false,
        "parameters": [
          "zoom",
          "feature"
        ]
      },
      "property-type": "data-driven"
    },
    "visibility": {
      "type": "enum",
      "values": {
        "visible": {
          "doc": "The layer is shown."
        },
        "none": {
          "doc": "The layer is not shown."
        }
      },
      "default": "visible",
      "doc": "Whether this layer is displayed.",
      "sdk-support": {
        "basic functionality": {
          "js": "0.10.0",
          "android": "2.0.1",
          "ios": "2.0.0",
          "macos": "0.1.0"
        },
        "data-driven styling": {}
      },
      "property-type": "constant"
    }
  },
  "layout_symbol": {
    "symbol-placement": {
      "type": "enum",
      "values": {
        "point": {
          "doc": "The label is placed at the point where the geometry is located."
        },
        "line": {
          "doc": "The label is placed along the line of the geometry. Can only be used on `LineString` and `Polygon` geometries."
        },
        "line-center": {
          "doc": "The label is placed at the center of the line of the geometry. Can only be used on `LineString` and `Polygon` geometries. Note that a single feature in a vector tile may contain multiple line geometries."
        }
      },
      "default": "point",
      "doc": "Label placement relative to its geometry.",
      "sdk-support": {
        "basic functionality": {
          "js": "0.10.0",
          "android": "2.0.1",
          "ios": "2.0.0",
          "macos": "0.1.0"
        },
        "`line-center` value": {
          "js": "0.47.0",
          "android": "6.4.0",
          "ios": "4.3.0",
          "macos": "0.10.0"
        },
        "data-driven styling": {}
      },
      "expression": {
        "interpolated": false,
        "parameters": [
          "zoom"
        ]
      },
      "property-type": "data-constant"
    },
    "symbol-spacing": {
      "type": "number",
      "default": 250,
      "minimum": 1,
      "units": "pixels",
      "doc": "Distance between two symbol anchors.",
      "requires": [
        {
          "symbol-placement": "line"
        }
      ],
      "sdk-support": {
        "basic functionality": {
          "js": "0.10.0",
          "android": "2.0.1",
          "ios": "2.0.0",
          "macos": "0.1.0"
        },
        "data-driven styling": {}
      },
      "expression": {
        "interpolated": true,
        "parameters": [
          "zoom"
        ]
      },
      "property-type": "data-constant"
    },
    "symbol-avoid-edges": {
      "type": "boolean",
      "default": false,
      "doc": "If true, the symbols will not cross tile edges to avoid mutual collisions. Recommended in layers that don't have enough padding in the vector tile to prevent collisions, or if it is a point symbol layer placed after a line symbol layer.",
      "sdk-support": {
        "basic functionality": {
          "js": "0.10.0",
          "android": "2.0.1",
          "ios": "2.0.0",
          "macos": "0.1.0"
        },
        "data-driven styling": {}
      },
      "expression": {
        "interpolated": false,
        "parameters": [
          "zoom"
        ]
      },
      "property-type": "data-constant"
    },
    "symbol-sort-key": {
      "type": "number",
      "doc": "Sorts features in ascending order based on this value. Features with a higher sort key will appear above features with a lower sort key when they overlap. Features with a lower sort key will have priority over other features when doing placement.",
      "sdk-support": {
        "basic functionality": {
          "js": "0.53.0",
          "android": "7.4.0",
          "ios": "4.11.0",
          "macos": "0.14.0"
        },
        "data-driven styling": {}
      },
      "expression": {
        "interpolated": false,
        "parameters": [
          "zoom",
          "feature"
        ]
      },
      "property-type": "data-driven"
    },
    "symbol-z-order": {
      "type": "enum",
      "values": {
        "auto": {
          "doc": "If `symbol-sort-key` is set, sort based on that. Otherwise sort symbols by their y-position relative to the viewport."
        },
        "viewport-y": {
          "doc": "Symbols will be sorted by their y-position relative to the viewport."
        },
        "source": {
          "doc": "Symbols will be rendered in the same order as the source data with no sorting applied."
        }
      },
      "default": "auto",
      "doc": "Controls the order in which overlapping symbols in the same layer are rendered",
      "sdk-support": {
        "basic functionality": {
          "js": "0.49.0",
          "android": "6.6.0",
          "ios": "4.5.0",
          "macos": "0.12.0"
        },
        "data-driven styling": {}
      },
      "expression": {
        "interpolated": false,
        "parameters": [
          "zoom"
        ]
      },
      "property-type": "data-constant"
    },
    "icon-allow-overlap": {
      "type": "boolean",
      "default": false,
      "doc": "If true, the icon will be visible even if it collides with other previously drawn symbols.",
      "requires": [
        "icon-image"
      ],
      "sdk-support": {
        "basic functionality": {
          "js": "0.10.0",
          "android": "2.0.1",
          "ios": "2.0.0",
          "macos": "0.1.0"
        },
        "data-driven styling": {}
      },
      "expression": {
        "interpolated": false,
        "parameters": [
          "zoom"
        ]
      },
      "property-type": "data-constant"
    },
    "icon-ignore-placement": {
      "type": "boolean",
      "default": false,
      "doc": "If true, other symbols can be visible even if they collide with the icon.",
      "requires": [
        "icon-image"
      ],
      "sdk-support": {
        "basic functionality": {
          "js": "0.10.0",
          "android": "2.0.1",
          "ios": "2.0.0",
          "macos": "0.1.0"
        },
        "data-driven styling": {}
      },
      "expression": {
        "interpolated": false,
        "parameters": [
          "zoom"
        ]
      },
      "property-type": "data-constant"
    },
    "icon-optional": {
      "type": "boolean",
      "default": false,
      "doc": "If true, text will display without their corresponding icons when the icon collides with other symbols and the text does not.",
      "requires": [
        "icon-image",
        "text-field"
      ],
      "sdk-support": {
        "basic functionality": {
          "js": "0.10.0",
          "android": "2.0.1",
          "ios": "2.0.0",
          "macos": "0.1.0"
        },
        "data-driven styling": {}
      },
      "expression": {
        "interpolated": false,
        "parameters": [
          "zoom"
        ]
      },
      "property-type": "data-constant"
    },
    "icon-rotation-alignment": {
      "type": "enum",
      "values": {
        "map": {
          "doc": "When `symbol-placement` is set to `point`, aligns icons east-west. When `symbol-placement` is set to `line` or `line-center`, aligns icon x-axes with the line."
        },
        "viewport": {
          "doc": "Produces icons whose x-axes are aligned with the x-axis of the viewport, regardless of the value of `symbol-placement`."
        },
        "auto": {
          "doc": "When `symbol-placement` is set to `point`, this is equivalent to `viewport`. When `symbol-placement` is set to `line` or `line-center`, this is equivalent to `map`."
        }
      },
      "default": "auto",
      "doc": "In combination with `symbol-placement`, determines the rotation behavior of icons.",
      "requires": [
        "icon-image"
      ],
      "sdk-support": {
        "basic functionality": {
          "js": "0.10.0",
          "android": "2.0.1",
          "ios": "2.0.0",
          "macos": "0.1.0"
        },
        "`auto` value": {
          "js": "0.25.0",
          "android": "4.2.0",
          "ios": "3.4.0",
          "macos": "0.3.0"
        },
        "data-driven styling": {}
      },
      "expression": {
        "interpolated": false,
        "parameters": [
          "zoom"
        ]
      },
      "property-type": "data-constant"
    },
    "icon-size": {
      "type": "number",
      "default": 1,
      "minimum": 0,
      "units": "factor of the original icon size",
      "doc": "Scales the original size of the icon by the provided factor. The new pixel size of the image will be the original pixel size multiplied by `icon-size`. 1 is the original size; 3 triples the size of the image.",
      "requires": [
        "icon-image"
      ],
      "sdk-support": {
        "basic functionality": {
          "js": "0.10.0",
          "android": "2.0.1",
          "ios": "2.0.0",
          "macos": "0.1.0"
        },
        "data-driven styling": {
          "js": "0.35.0",
          "android": "5.1.0",
          "ios": "3.6.0",
          "macos": "0.5.0"
        }
      },
      "expression": {
        "interpolated": true,
        "parameters": [
          "zoom",
          "feature"
        ]
      },
      "property-type": "data-driven"
    },
    "icon-text-fit": {
      "type": "enum",
      "values": {
        "none": {
          "doc": "The icon is displayed at its intrinsic aspect ratio."
        },
        "width": {
          "doc": "The icon is scaled in the x-dimension to fit the width of the text."
        },
        "height": {
          "doc": "The icon is scaled in the y-dimension to fit the height of the text."
        },
        "both": {
          "doc": "The icon is scaled in both x- and y-dimensions."
        }
      },
      "default": "none",
      "doc": "Scales the icon to fit around the associated text.",
      "requires": [
        "icon-image",
        "text-field"
      ],
      "sdk-support": {
        "basic functionality": {
          "js": "0.21.0",
          "android": "4.2.0",
          "ios": "3.4.0",
          "macos": "0.2.1"
        },
        "data-driven styling": {}
      },
      "expression": {
        "interpolated": false,
        "parameters": [
          "zoom"
        ]
      },
      "property-type": "data-constant"
    },
    "icon-text-fit-padding": {
      "type": "array",
      "value": "number",
      "length": 4,
      "default": [
        0,
        0,
        0,
        0
      ],
      "units": "pixels",
      "doc": "Size of the additional area added to dimensions determined by `icon-text-fit`, in clockwise order: top, right, bottom, left.",
      "requires": [
        "icon-image",
        "text-field",
        {
          "icon-text-fit": [
            "both",
            "width",
            "height"
          ]
        }
      ],
      "sdk-support": {
        "basic functionality": {
          "js": "0.21.0",
          "android": "4.2.0",
          "ios": "3.4.0",
          "macos": "0.2.1"
        },
        "data-driven styling": {}
      },
      "expression": {
        "interpolated": true,
        "parameters": [
          "zoom"
        ]
      },
      "property-type": "data-constant"
    },
    "icon-image": {
      "type": "string",
      "doc": "Name of image in sprite to use for drawing an image background.",
      "tokens": true,
      "sdk-support": {
        "basic functionality": {
          "js": "0.10.0",
          "android": "2.0.1",
          "ios": "2.0.0",
          "macos": "0.1.0"
        },
        "data-driven styling": {
          "js": "0.35.0",
          "android": "5.1.0",
          "ios": "3.6.0",
          "macos": "0.5.0"
        }
      },
      "expression": {
        "interpolated": false,
        "parameters": [
          "zoom",
          "feature"
        ]
      },
      "property-type": "data-driven"
    },
    "icon-rotate": {
      "type": "number",
      "default": 0,
      "period": 360,
      "units": "degrees",
      "doc": "Rotates the icon clockwise.",
      "requires": [
        "icon-image"
      ],
      "sdk-support": {
        "basic functionality": {
          "js": "0.10.0",
          "android": "2.0.1",
          "ios": "2.0.0",
          "macos": "0.1.0"
        },
        "data-driven styling": {
          "js": "0.21.0",
          "android": "5.0.0",
          "ios": "3.5.0",
          "macos": "0.4.0"
        }
      },
      "expression": {
        "interpolated": true,
        "parameters": [
          "zoom",
          "feature"
        ]
      },
      "property-type": "data-driven"
    },
    "icon-padding": {
      "type": "number",
      "default": 2,
      "minimum": 0,
      "units": "pixels",
      "doc": "Size of the additional area around the icon bounding box used for detecting symbol collisions.",
      "requires": [
        "icon-image"
      ],
      "sdk-support": {
        "basic functionality": {
          "js": "0.10.0",
          "android": "2.0.1",
          "ios": "2.0.0",
          "macos": "0.1.0"
        },
        "data-driven styling": {}
      },
      "expression": {
        "interpolated": true,
        "parameters": [
          "zoom"
        ]
      },
      "property-type": "data-constant"
    },
    "icon-keep-upright": {
      "type": "boolean",
      "default": false,
      "doc": "If true, the icon may be flipped to prevent it from being rendered upside-down.",
      "requires": [
        "icon-image",
        {
          "icon-rotation-alignment": "map"
        },
        {
          "symbol-placement": [
              "line",
              "line-center"
          ]
        }
      ],
      "sdk-support": {
        "basic functionality": {
          "js": "0.10.0",
          "android": "2.0.1",
          "ios": "2.0.0",
          "macos": "0.1.0"
        },
        "data-driven styling": {}
      },
      "expression": {
        "interpolated": false,
        "parameters": [
          "zoom"
        ]
      },
      "property-type": "data-constant"
    },
    "icon-offset": {
      "type": "array",
      "value": "number",
      "length": 2,
      "default": [
        0,
        0
      ],
      "doc": "Offset distance of icon from its anchor. Positive values indicate right and down, while negative values indicate left and up. Each component is multiplied by the value of `icon-size` to obtain the final offset in pixels. When combined with `icon-rotate` the offset will be as if the rotated direction was up.",
      "requires": [
        "icon-image"
      ],
      "sdk-support": {
        "basic functionality": {
          "js": "0.10.0",
          "android": "2.0.1",
          "ios": "2.0.0",
          "macos": "0.1.0"
        },
        "data-driven styling": {
          "js": "0.29.0",
          "android": "5.0.0",
          "ios": "3.5.0",
          "macos": "0.4.0"
        }
      },
      "expression": {
        "interpolated": true,
        "parameters": [
          "zoom",
          "feature"
        ]
      },
      "property-type": "data-driven"
    },
    "icon-anchor": {
      "type": "enum",
      "values": {
        "center": {
          "doc": "The center of the icon is placed closest to the anchor."
        },
        "left": {
          "doc": "The left side of the icon is placed closest to the anchor."
        },
        "right": {
          "doc": "The right side of the icon is placed closest to the anchor."
        },
        "top": {
          "doc": "The top of the icon is placed closest to the anchor."
        },
        "bottom": {
          "doc": "The bottom of the icon is placed closest to the anchor."
        },
        "top-left": {
          "doc": "The top left corner of the icon is placed closest to the anchor."
        },
        "top-right": {
          "doc": "The top right corner of the icon is placed closest to the anchor."
        },
        "bottom-left": {
          "doc": "The bottom left corner of the icon is placed closest to the anchor."
        },
        "bottom-right": {
          "doc": "The bottom right corner of the icon is placed closest to the anchor."
        }
      },
      "default": "center",
      "doc": "Part of the icon placed closest to the anchor.",
      "requires": [
        "icon-image"
      ],
      "sdk-support": {
        "basic functionality": {
          "js": "0.40.0",
          "android": "5.2.0",
          "ios": "3.7.0",
          "macos": "0.6.0"
        },
        "data-driven styling": {
          "js": "0.40.0",
          "android": "5.2.0",
          "ios": "3.7.0",
          "macos": "0.6.0"
        }
      },
      "expression": {
        "interpolated": false,
        "parameters": [
          "zoom",
          "feature"
        ]
      },
      "property-type": "data-driven"
    },
    "icon-pitch-alignment": {
      "type": "enum",
      "values": {
        "map": {
          "doc": "The icon is aligned to the plane of the map."
        },
        "viewport": {
          "doc": "The icon is aligned to the plane of the viewport."
        },
        "auto": {
          "doc": "Automatically matches the value of `icon-rotation-alignment`."
        }
      },
      "default": "auto",
      "doc": "Orientation of icon when map is pitched.",
      "requires": [
        "icon-image"
      ],
      "sdk-support": {
        "basic functionality": {
          "js": "0.39.0",
          "android": "5.2.0",
          "ios": "3.7.0",
          "macos": "0.6.0"
        },
        "data-driven styling": {}
      },
      "expression": {
        "interpolated": false,
        "parameters": [
          "zoom"
        ]
      },
      "property-type": "data-constant"
    },
    "text-pitch-alignment": {
      "type": "enum",
      "values": {
        "map": {
          "doc": "The text is aligned to the plane of the map."
        },
        "viewport": {
          "doc": "The text is aligned to the plane of the viewport."
        },
        "auto": {
          "doc": "Automatically matches the value of `text-rotation-alignment`."
        }
      },
      "default": "auto",
      "doc": "Orientation of text when map is pitched.",
      "requires": [
        "text-field"
      ],
      "sdk-support": {
        "basic functionality": {
          "js": "0.21.0",
          "android": "4.2.0",
          "ios": "3.4.0",
          "macos": "0.2.1"
        },
        "`auto` value": {
          "js": "0.25.0",
          "android": "4.2.0",
          "ios": "3.4.0",
          "macos": "0.3.0"
        },
        "data-driven styling": {}
      },
      "expression": {
        "interpolated": false,
        "parameters": [
          "zoom"
        ]
      },
      "property-type": "data-constant"
    },
    "text-rotation-alignment": {
      "type": "enum",
      "values": {
        "map": {
          "doc": "When `symbol-placement` is set to `point`, aligns text east-west. When `symbol-placement` is set to `line` or `line-center`, aligns text x-axes with the line."
        },
        "viewport": {
          "doc": "Produces glyphs whose x-axes are aligned with the x-axis of the viewport, regardless of the value of `symbol-placement`."
        },
        "auto": {
          "doc": "When `symbol-placement` is set to `point`, this is equivalent to `viewport`. When `symbol-placement` is set to `line` or `line-center`, this is equivalent to `map`."
        }
      },
      "default": "auto",
      "doc": "In combination with `symbol-placement`, determines the rotation behavior of the individual glyphs forming the text.",
      "requires": [
        "text-field"
      ],
      "sdk-support": {
        "basic functionality": {
          "js": "0.10.0",
          "android": "2.0.1",
          "ios": "2.0.0",
          "macos": "0.1.0"
        },
        "`auto` value": {
          "js": "0.25.0",
          "android": "4.2.0",
          "ios": "3.4.0",
          "macos": "0.3.0"
        },
        "data-driven styling": {}
      },
      "expression": {
        "interpolated": false,
        "parameters": [
          "zoom"
        ]
      },
      "property-type": "data-constant"
    },
    "text-field": {
      "type": "formatted",
      "default": "",
      "tokens": true,
      "doc": "Value to use for a text label. If a plain `string` is provided, it will be treated as a `formatted` with default/inherited formatting options.",
      "sdk-support": {
        "basic functionality": {
          "js": "0.10.0",
          "android": "2.0.1",
          "ios": "2.0.0",
          "macos": "0.1.0"
        },
        "data-driven styling": {
          "js": "0.33.0",
          "android": "5.0.0",
          "ios": "3.5.0",
          "macos": "0.4.0"
        }
      },
      "expression": {
        "interpolated": false,
        "parameters": [
          "zoom",
          "feature"
        ]
      },
      "property-type": "data-driven"
    },
    "text-font": {
      "type": "array",
      "value": "string",
      "default": [
        "Open Sans Regular",
        "Arial Unicode MS Regular"
      ],
      "doc": "Font stack to use for displaying text.",
      "requires": [
        "text-field"
      ],
      "sdk-support": {
        "basic functionality": {
          "js": "0.10.0",
          "android": "2.0.1",
          "ios": "2.0.0",
          "macos": "0.1.0"
        },
        "data-driven styling": {
          "js": "0.43.0",
          "android": "6.0.0",
          "ios": "4.0.0",
          "macos": "0.7.0"
        }
      },
      "expression": {
        "interpolated": false,
        "parameters": [
          "zoom",
          "feature"
        ]
      },
      "property-type": "data-driven"
    },
    "text-size": {
      "type": "number",
      "default": 16,
      "minimum": 0,
      "units": "pixels",
      "doc": "Font size.",
      "requires": [
        "text-field"
      ],
      "sdk-support": {
        "basic functionality": {
          "js": "0.10.0",
          "android": "2.0.1",
          "ios": "2.0.0",
          "macos": "0.1.0"
        },
        "data-driven styling": {
          "js": "0.35.0",
          "android": "5.1.0",
          "ios": "3.6.0",
          "macos": "0.5.0"
        }
      },
      "expression": {
        "interpolated": true,
        "parameters": [
          "zoom",
          "feature"
        ]
      },
      "property-type": "data-driven"
    },
    "text-max-width": {
      "type": "number",
      "default": 10,
      "minimum": 0,
      "units": "ems",
      "doc": "The maximum line width for text wrapping.",
      "requires": [
        "text-field"
      ],
      "sdk-support": {
        "basic functionality": {
          "js": "0.10.0",
          "android": "2.0.1",
          "ios": "2.0.0",
          "macos": "0.1.0"
        },
        "data-driven styling": {
          "js": "0.40.0",
          "android": "5.2.0",
          "ios": "3.7.0",
          "macos": "0.6.0"
        }
      },
      "expression": {
        "interpolated": true,
        "parameters": [
          "zoom",
          "feature"
        ]
      },
      "property-type": "data-driven"
    },
    "text-line-height": {
      "type": "number",
      "default": 1.2,
      "units": "ems",
      "doc": "Text leading value for multi-line text.",
      "requires": [
        "text-field"
      ],
      "sdk-support": {
        "basic functionality": {
          "js": "0.10.0",
          "android": "2.0.1",
          "ios": "2.0.0",
          "macos": "0.1.0"
        },
        "data-driven styling": {}
      },
      "expression": {
        "interpolated": true,
        "parameters": [
          "zoom"
        ]
      },
      "property-type": "data-constant"
    },
    "text-letter-spacing": {
      "type": "number",
      "default": 0,
      "units": "ems",
      "doc": "Text tracking amount.",
      "requires": [
        "text-field"
      ],
      "sdk-support": {
        "basic functionality": {
          "js": "0.10.0",
          "android": "2.0.1",
          "ios": "2.0.0",
          "macos": "0.1.0"
        },
        "data-driven styling": {
          "js": "0.40.0",
          "android": "5.2.0",
          "ios": "3.7.0",
          "macos": "0.6.0"
        }
      },
      "expression": {
        "interpolated": true,
        "parameters": [
          "zoom",
          "feature"
        ]
      },
      "property-type": "data-driven"
    },
    "text-justify": {
      "type": "enum",
      "values": {
        "auto": {
          "doc": "The text is aligned towards the anchor position."
        },
        "left": {
          "doc": "The text is aligned to the left."
        },
        "center": {
          "doc": "The text is centered."
        },
        "right": {
          "doc": "The text is aligned to the right."
        }
      },
      "default": "center",
      "doc": "Text justification options.",
      "requires": [
        "text-field"
      ],
      "sdk-support": {
        "basic functionality": {
          "js": "0.10.0",
          "android": "2.0.1",
          "ios": "2.0.0",
          "macos": "0.1.0"
        },
        "data-driven styling": {
          "js": "0.39.0",
          "android": "5.2.0",
          "ios": "3.7.0",
          "macos": "0.6.0"
        },
        "auto": {
          "js": "0.54.0",
          "android": "7.4.0",
          "ios": "4.10.0",
          "macos": "0.14.0"
        }
      },
      "expression": {
        "interpolated": false,
        "parameters": [
          "zoom",
          "feature"
        ]
      },
      "property-type": "data-driven"
    },
    "text-radial-offset": {
      "type": "number",
      "units": "ems",
      "default": 0,
      "doc": "Radial offset of text, in the direction of the symbol's anchor. Useful in combination with `text-variable-anchor`, which doesn't support the two-dimensional `text-offset`.",
      "sdk-support": {
        "basic functionality": {
          "js": "0.54.0",
          "android": "7.4.0",
          "ios": "4.10.0",
          "macos": "0.14.0"
        },
        "data-driven styling": {
          "js": "0.54.0",
          "android": "7.4.0",
          "ios": "4.10.0",
          "macos": "0.14.0"
<<<<<<< HEAD
=======
        }
      },
      "requires": [
        {
          "!" : "text-offset"
>>>>>>> 783ae48b
        }
      },
      "requires": [
        "text-field"
      ],
      "property-type": "data-driven",
      "expression": {
        "interpolated": true,
        "parameters": [
          "zoom",
          "feature"
        ]
      }
    },
    "text-variable-anchor": {
      "type": "array",
      "value": "enum",
      "values": {
        "center": {
          "doc": "The center of the text is placed closest to the anchor."
        },
        "left": {
          "doc": "The left side of the text is placed closest to the anchor."
        },
        "right": {
          "doc": "The right side of the text is placed closest to the anchor."
        },
        "top": {
          "doc": "The top of the text is placed closest to the anchor."
        },
        "bottom": {
          "doc": "The bottom of the text is placed closest to the anchor."
        },
        "top-left": {
          "doc": "The top left corner of the text is placed closest to the anchor."
        },
        "top-right": {
          "doc": "The top right corner of the text is placed closest to the anchor."
        },
        "bottom-left": {
          "doc": "The bottom left corner of the text is placed closest to the anchor."
        },
        "bottom-right": {
          "doc": "The bottom right corner of the text is placed closest to the anchor."
        }
      },
      "requires": [
        "text-field",
        {
            "symbol-placement": [
                "point"
            ]
        }
      ],
      "doc": "To increase the chance of placing high-priority labels on the map, you can provide an array of `text-anchor` locations: the render will attempt to place the label at each location, in order, before moving onto the next label. Use `text-justify: auto` to choose justification based on anchor position. To apply an offset, use the `text-radial-offset` instead of the two-dimensional `text-offset`.",
      "sdk-support": {
        "basic functionality": {
          "js": "0.54.0",
          "android": "7.4.0",
          "ios": "4.10.0",
          "macos": "0.14.0"
        },
        "data-driven styling": {
          "js": "Not yet supported",
          "android": "Not yet supported",
          "ios": "Not yet supported",
          "macos": "Not yet supported"
        }
      },
      "expression": {
        "interpolated": false,
        "parameters": [
          "zoom"
        ]
      },
      "property-type": "data-constant"
    },
    "text-anchor": {
      "type": "enum",
      "values": {
        "center": {
          "doc": "The center of the text is placed closest to the anchor."
        },
        "left": {
          "doc": "The left side of the text is placed closest to the anchor."
        },
        "right": {
          "doc": "The right side of the text is placed closest to the anchor."
        },
        "top": {
          "doc": "The top of the text is placed closest to the anchor."
        },
        "bottom": {
          "doc": "The bottom of the text is placed closest to the anchor."
        },
        "top-left": {
          "doc": "The top left corner of the text is placed closest to the anchor."
        },
        "top-right": {
          "doc": "The top right corner of the text is placed closest to the anchor."
        },
        "bottom-left": {
          "doc": "The bottom left corner of the text is placed closest to the anchor."
        },
        "bottom-right": {
          "doc": "The bottom right corner of the text is placed closest to the anchor."
        }
      },
      "default": "center",
      "doc": "Part of the text placed closest to the anchor.",
      "requires": [
        "text-field",
        {
          "!": "text-variable-anchor"
        }
      ],
      "sdk-support": {
        "basic functionality": {
          "js": "0.10.0",
          "android": "2.0.1",
          "ios": "2.0.0",
          "macos": "0.1.0"
        },
        "data-driven styling": {
          "js": "0.39.0",
          "android": "5.2.0",
          "ios": "3.7.0",
          "macos": "0.6.0"
        }
      },
      "expression": {
        "interpolated": false,
        "parameters": [
          "zoom",
          "feature"
        ]
      },
      "property-type": "data-driven"
    },
    "text-max-angle": {
      "type": "number",
      "default": 45,
      "units": "degrees",
      "doc": "Maximum angle change between adjacent characters.",
      "requires": [
        "text-field",
        {
            "symbol-placement": [
                "line",
                "line-center"
            ]
        }
      ],
      "sdk-support": {
        "basic functionality": {
          "js": "0.10.0",
          "android": "2.0.1",
          "ios": "2.0.0",
          "macos": "0.1.0"
        },
        "data-driven styling": {}
      },
      "expression": {
        "interpolated": true,
        "parameters": [
          "zoom"
        ]
      },
      "property-type": "data-constant"
    },
    "text-rotate": {
      "type": "number",
      "default": 0,
      "period": 360,
      "units": "degrees",
      "doc": "Rotates the text clockwise.",
      "requires": [
        "text-field"
      ],
      "sdk-support": {
        "basic functionality": {
          "js": "0.10.0",
          "android": "2.0.1",
          "ios": "2.0.0",
          "macos": "0.1.0"
        },
        "data-driven styling": {
          "js": "0.35.0",
          "android": "5.1.0",
          "ios": "3.6.0",
          "macos": "0.5.0"
        }
      },
      "expression": {
        "interpolated": true,
        "parameters": [
          "zoom",
          "feature"
        ]
      },
      "property-type": "data-driven"
    },
    "text-padding": {
      "type": "number",
      "default": 2,
      "minimum": 0,
      "units": "pixels",
      "doc": "Size of the additional area around the text bounding box used for detecting symbol collisions.",
      "requires": [
        "text-field"
      ],
      "sdk-support": {
        "basic functionality": {
          "js": "0.10.0",
          "android": "2.0.1",
          "ios": "2.0.0",
          "macos": "0.1.0"
        },
        "data-driven styling": {}
      },
      "expression": {
        "interpolated": true,
        "parameters": [
          "zoom"
        ]
      },
      "property-type": "data-constant"
    },
    "text-keep-upright": {
      "type": "boolean",
      "default": true,
      "doc": "If true, the text may be flipped vertically to prevent it from being rendered upside-down.",
      "requires": [
        "text-field",
        {
          "text-rotation-alignment": "map"
        },
        {
            "symbol-placement": [
                "line",
                "line-center"
            ]
        }
      ],
      "sdk-support": {
        "basic functionality": {
          "js": "0.10.0",
          "android": "2.0.1",
          "ios": "2.0.0",
          "macos": "0.1.0"
        },
        "data-driven styling": {}
      },
      "expression": {
        "interpolated": false,
        "parameters": [
          "zoom"
        ]
      },
      "property-type": "data-constant"
    },
    "text-transform": {
      "type": "enum",
      "values": {
        "none": {
          "doc": "The text is not altered."
        },
        "uppercase": {
          "doc": "Forces all letters to be displayed in uppercase."
        },
        "lowercase": {
          "doc": "Forces all letters to be displayed in lowercase."
        }
      },
      "default": "none",
      "doc": "Specifies how to capitalize text, similar to the CSS `text-transform` property.",
      "requires": [
        "text-field"
      ],
      "sdk-support": {
        "basic functionality": {
          "js": "0.10.0",
          "android": "2.0.1",
          "ios": "2.0.0",
          "macos": "0.1.0"
        },
        "data-driven styling": {
          "js": "0.33.0",
          "android": "5.0.0",
          "ios": "3.5.0",
          "macos": "0.4.0"
        }
      },
      "expression": {
        "interpolated": false,
        "parameters": [
          "zoom",
          "feature"
        ]
      },
      "property-type": "data-driven"
    },
    "text-offset": {
      "type": "array",
      "doc": "Offset distance of text from its anchor. Positive values indicate right and down, while negative values indicate left and up.",
      "value": "number",
      "units": "ems",
      "length": 2,
      "default": [
        0,
        0
      ],
      "requires": [
        "text-field",
        {
            "!": "text-radial-offset"
        },
        {
            "!": "text-variable-anchor"
        }
      ],
      "sdk-support": {
        "basic functionality": {
          "js": "0.10.0",
          "android": "2.0.1",
          "ios": "2.0.0",
          "macos": "0.1.0"
        },
        "data-driven styling": {
          "js": "0.35.0",
          "android": "5.1.0",
          "ios": "3.6.0",
          "macos": "0.5.0"
        }
      },
      "expression": {
        "interpolated": true,
        "parameters": [
          "zoom",
          "feature"
        ]
      },
      "property-type": "data-driven"
    },
    "text-allow-overlap": {
      "type": "boolean",
      "default": false,
      "doc": "If true, the text will be visible even if it collides with other previously drawn symbols.",
      "requires": [
        "text-field"
      ],
      "sdk-support": {
        "basic functionality": {
          "js": "0.10.0",
          "android": "2.0.1",
          "ios": "2.0.0",
          "macos": "0.1.0"
        },
        "data-driven styling": {}
      },
      "expression": {
        "interpolated": false,
        "parameters": [
          "zoom"
        ]
      },
      "property-type": "data-constant"
    },
    "text-ignore-placement": {
      "type": "boolean",
      "default": false,
      "doc": "If true, other symbols can be visible even if they collide with the text.",
      "requires": [
        "text-field"
      ],
      "sdk-support": {
        "basic functionality": {
          "js": "0.10.0",
          "android": "2.0.1",
          "ios": "2.0.0",
          "macos": "0.1.0"
        },
        "data-driven styling": {}
      },
      "expression": {
        "interpolated": false,
        "parameters": [
          "zoom"
        ]
      },
      "property-type": "data-constant"
    },
    "text-optional": {
      "type": "boolean",
      "default": false,
      "doc": "If true, icons will display without their corresponding text when the text collides with other symbols and the icon does not.",
      "requires": [
        "text-field",
        "icon-image"
      ],
      "sdk-support": {
        "basic functionality": {
          "js": "0.10.0",
          "android": "2.0.1",
          "ios": "2.0.0",
          "macos": "0.1.0"
        },
        "data-driven styling": {}
      },
      "expression": {
        "interpolated": false,
        "parameters": [
          "zoom"
        ]
      },
      "property-type": "data-constant"
    },
    "visibility": {
      "type": "enum",
      "values": {
        "visible": {
          "doc": "The layer is shown."
        },
        "none": {
          "doc": "The layer is not shown."
        }
      },
      "default": "visible",
      "doc": "Whether this layer is displayed.",
      "sdk-support": {
        "basic functionality": {
          "js": "0.10.0",
          "android": "2.0.1",
          "ios": "2.0.0",
          "macos": "0.1.0"
        },
        "data-driven styling": {}
      },
      "property-type": "constant"
    }
  },
  "layout_raster": {
    "visibility": {
      "type": "enum",
      "values": {
        "visible": {
          "doc": "The layer is shown."
        },
        "none": {
          "doc": "The layer is not shown."
        }
      },
      "default": "visible",
      "doc": "Whether this layer is displayed.",
      "sdk-support": {
        "basic functionality": {
          "js": "0.10.0",
          "android": "2.0.1",
          "ios": "2.0.0",
          "macos": "0.1.0"
        },
        "data-driven styling": {}
      },
      "property-type": "constant"
    }
  },
  "layout_hillshade": {
    "visibility": {
      "type": "enum",
      "values": {
        "visible": {
          "doc": "The layer is shown."
        },
        "none": {
          "doc": "The layer is not shown."
        }
      },
      "default": "visible",
      "doc": "Whether this layer is displayed.",
      "sdk-support": {
        "basic functionality": {
          "js": "0.43.0",
          "android": "6.0.0",
          "ios": "4.0.0",
          "macos": "0.7.0"
        },
        "data-driven styling": {}
      },
      "property-type": "constant"
    }
  },
  "filter": {
    "type": "array",
    "value": "*",
    "doc": "A filter selects specific features from a layer."
  },
  "filter_operator": {
    "type": "enum",
    "values": {
      "==": {
        "doc": "`[\"==\", key, value]` equality: `feature[key] = value`"
      },
      "!=": {
        "doc": "`[\"!=\", key, value]` inequality: `feature[key] ≠ value`"
      },
      ">": {
        "doc": "`[\">\", key, value]` greater than: `feature[key] > value`"
      },
      ">=": {
        "doc": "`[\">=\", key, value]` greater than or equal: `feature[key] ≥ value`"
      },
      "<": {
        "doc": "`[\"<\", key, value]` less than: `feature[key] < value`"
      },
      "<=": {
        "doc": "`[\"<=\", key, value]` less than or equal: `feature[key] ≤ value`"
      },
      "in": {
        "doc": "`[\"in\", key, v0, ..., vn]` set inclusion: `feature[key] ∈ {v0, ..., vn}`"
      },
      "!in": {
        "doc": "`[\"!in\", key, v0, ..., vn]` set exclusion: `feature[key] ∉ {v0, ..., vn}`"
      },
      "all": {
        "doc": "`[\"all\", f0, ..., fn]` logical `AND`: `f0 ∧ ... ∧ fn`"
      },
      "any": {
        "doc": "`[\"any\", f0, ..., fn]` logical `OR`: `f0 ∨ ... ∨ fn`"
      },
      "none": {
        "doc": "`[\"none\", f0, ..., fn]` logical `NOR`: `¬f0 ∧ ... ∧ ¬fn`"
      },
      "has": {
        "doc": "`[\"has\", key]` `feature[key]` exists"
      },
      "!has": {
        "doc": "`[\"!has\", key]` `feature[key]` does not exist"
      }
    },
    "doc": "The filter operator."
  },
  "geometry_type": {
    "type": "enum",
    "values": {
      "Point": {
        "doc": "Filter to point geometries."
      },
      "LineString": {
        "doc": "Filter to line geometries."
      },
      "Polygon": {
        "doc": "Filter to polygon geometries."
      }
    },
    "doc": "The geometry type for the filter to select."
  },
  "function": {
    "expression": {
      "type": "expression",
      "doc": "An expression."
    },
    "stops": {
      "type": "array",
      "doc": "An array of stops.",
      "value": "function_stop"
    },
    "base": {
      "type": "number",
      "default": 1,
      "minimum": 0,
      "doc": "The exponential base of the interpolation curve. It controls the rate at which the result increases. Higher values make the result increase more towards the high end of the range. With `1` the stops are interpolated linearly."
    },
    "property": {
      "type": "string",
      "doc": "The name of a feature property to use as the function input.",
      "default": "$zoom"
    },
    "type": {
      "type": "enum",
      "values": {
        "identity": {
          "doc": "Return the input value as the output value."
        },
        "exponential": {
          "doc": "Generate an output by interpolating between stops just less than and just greater than the function input."
        },
        "interval": {
          "doc": "Return the output value of the stop just less than the function input."
        },
        "categorical": {
          "doc": "Return the output value of the stop equal to the function input."
        }
      },
      "doc": "The interpolation strategy to use in function evaluation.",
      "default": "exponential"
    },
    "colorSpace": {
      "type": "enum",
      "values": {
        "rgb": {
          "doc": "Use the RGB color space to interpolate color values"
        },
        "lab": {
          "doc": "Use the LAB color space to interpolate color values."
        },
        "hcl": {
          "doc": "Use the HCL color space to interpolate color values, interpolating the Hue, Chroma, and Luminance channels individually."
        }
      },
      "doc": "The color space in which colors interpolated. Interpolating colors in perceptual color spaces like LAB and HCL tend to produce color ramps that look more consistent and produce colors that can be differentiated more easily than those interpolated in RGB space.",
      "default": "rgb"
    },
    "default": {
      "type": "*",
      "required": false,
      "doc": "A value to serve as a fallback function result when a value isn't otherwise available. It is used in the following circumstances:\n* In categorical functions, when the feature value does not match any of the stop domain values.\n* In property and zoom-and-property functions, when a feature does not contain a value for the specified property.\n* In identity functions, when the feature value is not valid for the style property (for example, if the function is being used for a `circle-color` property but the feature property value is not a string or not a valid color).\n* In interval or exponential property and zoom-and-property functions, when the feature value is not numeric.\nIf no default is provided, the style property's default is used in these circumstances."
    }
  },
  "function_stop": {
    "type": "array",
    "minimum": 0,
    "maximum": 22,
    "value": [
      "number",
      "color"
    ],
    "length": 2,
    "doc": "Zoom level and value pair."
  },
  "expression": {
    "type": "array",
    "value": "*",
    "minimum": 1,
    "doc": "An expression defines a function that can be used for data-driven style properties or feature filters."
  },
  "expression_name": {
    "doc": "",
    "type": "enum",
    "values": {
      "let": {
        "doc": "Binds expressions to named variables, which can then be referenced in the result expression using [\"var\", \"variable_name\"].",
        "group": "Variable binding",
        "sdk-support": {
          "basic functionality": {
            "js": "0.41.0",
            "android": "6.0.0",
            "ios": "4.0.0",
            "macos": "0.7.0"
          }
        }
      },
      "var": {
        "doc": "References variable bound using \"let\".",
        "group": "Variable binding",
        "sdk-support": {
          "basic functionality": {
            "js": "0.41.0",
            "android": "6.0.0",
            "ios": "4.0.0",
            "macos": "0.7.0"
          }
        }
      },
      "literal": {
        "doc": "Provides a literal array or object value.",
        "group": "Types",
        "sdk-support": {
          "basic functionality": {
            "js": "0.41.0",
            "android": "6.0.0",
            "ios": "4.0.0",
            "macos": "0.7.0"
          }
        }
      },
      "array": {
        "doc": "Asserts that the input is an array (optionally with a specific item type and length).  If, when the input expression is evaluated, it is not of the asserted type, then this assertion will cause the whole expression to be aborted.",
        "group": "Types",
        "sdk-support": {
          "basic functionality": {
            "js": "0.41.0",
            "android": "6.0.0",
            "ios": "4.0.0",
            "macos": "0.7.0"
          }
        }
      },
      "at": {
        "doc": "Retrieves an item from an array.",
        "group": "Lookup",
        "sdk-support": {
          "basic functionality": {
            "js": "0.41.0",
            "android": "6.0.0",
            "ios": "4.0.0",
            "macos": "0.7.0"
          }
        }
      },
      "case": {
        "doc": "Selects the first output whose corresponding test condition evaluates to true, or the fallback value otherwise.",
        "group": "Decision",
        "sdk-support": {
          "basic functionality": {
            "js": "0.41.0",
            "android": "6.0.0",
            "ios": "4.0.0",
            "macos": "0.7.0"
          }
        }
      },
      "match": {
        "doc": "Selects the output whose label value matches the input value, or the fallback value if no match is found. The input can be any expression (e.g. `[\"get\", \"building_type\"]`). Each label must be either:\n * a single literal value; or\n * an array of literal values, whose values must be all strings or all numbers (e.g. `[100, 101]` or `[\"c\", \"b\"]`). The input matches if any of the values in the array matches, similar to the deprecated `\"in\"` operator.\n\nEach label must be unique. If the input type does not match the type of the labels, the result will be the fallback value.",
        "group": "Decision",
        "sdk-support": {
          "basic functionality": {
            "js": "0.41.0",
            "android": "6.0.0",
            "ios": "4.0.0",
            "macos": "0.7.0"
          }
        }
      },
      "coalesce": {
        "doc": "Evaluates each expression in turn until the first non-null value is obtained, and returns that value.",
        "group": "Decision",
        "sdk-support": {
          "basic functionality": {
            "js": "0.41.0",
            "android": "6.0.0",
            "ios": "4.0.0",
            "macos": "0.7.0"
          }
        }
      },
      "step": {
        "doc": "Produces discrete, stepped results by evaluating a piecewise-constant function defined by pairs of input and output values (\"stops\"). The `input` may be any numeric expression (e.g., `[\"get\", \"population\"]`). Stop inputs must be numeric literals in strictly ascending order. Returns the output value of the stop just less than the input, or the first input if the input is less than the first stop.",
        "group": "Ramps, scales, curves",
        "sdk-support": {
          "basic functionality": {
            "js": "0.42.0",
            "android": "6.0.0",
            "ios": "4.0.0",
            "macos": "0.7.0"
          }
        }
      },
      "interpolate": {
        "doc": "Produces continuous, smooth results by interpolating between pairs of input and output values (\"stops\"). The `input` may be any numeric expression (e.g., `[\"get\", \"population\"]`). Stop inputs must be numeric literals in strictly ascending order. The output type must be `number`, `array<number>`, or `color`.\n\nInterpolation types:\n- `[\"linear\"]`: interpolates linearly between the pair of stops just less than and just greater than the input.\n- `[\"exponential\", base]`: interpolates exponentially between the stops just less than and just greater than the input. `base` controls the rate at which the output increases: higher values make the output increase more towards the high end of the range. With values close to 1 the output increases linearly.\n- `[\"cubic-bezier\", x1, y1, x2, y2]`: interpolates using the cubic bezier curve defined by the given control points.",
        "group": "Ramps, scales, curves",
        "sdk-support": {
          "basic functionality": {
            "js": "0.42.0",
            "android": "6.0.0",
            "ios": "4.0.0",
            "macos": "0.7.0"
          }
        }
      },
      "interpolate-hcl": {
        "doc": "Produces continuous, smooth results by interpolating between pairs of input and output values (\"stops\"). Works like `interpolate`, but the output type must be `color`, and the interpolation is performed in the Hue-Chroma-Luminance color space.",
        "group": "Ramps, scales, curves",
        "sdk-support": {
          "basic functionality": {
            "js": "0.49.0"
          }
        }
      },
      "interpolate-lab": {
        "doc": "Produces continuous, smooth results by interpolating between pairs of input and output values (\"stops\"). Works like `interpolate`, but the output type must be `color`, and the interpolation is performed in the CIELAB color space.",
        "group": "Ramps, scales, curves",
        "sdk-support": {
          "basic functionality": {
            "js": "0.49.0"
          }
        }
      },
      "ln2": {
        "doc": "Returns mathematical constant ln(2).",
        "group": "Math",
        "sdk-support": {
          "basic functionality": {
            "js": "0.41.0",
            "android": "6.0.0",
            "ios": "4.0.0",
            "macos": "0.7.0"
          }
        }
      },
      "pi": {
        "doc": "Returns the mathematical constant pi.",
        "group": "Math",
        "sdk-support": {
          "basic functionality": {
            "js": "0.41.0",
            "android": "6.0.0",
            "ios": "4.0.0",
            "macos": "0.7.0"
          }
        }
      },
      "e": {
        "doc": "Returns the mathematical constant e.",
        "group": "Math",
        "sdk-support": {
          "basic functionality": {
            "js": "0.41.0",
            "android": "6.0.0",
            "ios": "4.0.0",
            "macos": "0.7.0"
          }
        }
      },
      "typeof": {
        "doc": "Returns a string describing the type of the given value.",
        "group": "Types",
        "sdk-support": {
          "basic functionality": {
            "js": "0.41.0",
            "android": "6.0.0",
            "ios": "4.0.0",
            "macos": "0.7.0"
          }
        }
      },
      "string": {
        "doc": "Asserts that the input value is a string. If multiple values are provided, each one is evaluated in order until a string is obtained. If none of the inputs are strings, the expression is an error.",
        "group": "Types",
        "sdk-support": {
          "basic functionality": {
            "js": "0.41.0",
            "android": "6.0.0",
            "ios": "4.0.0",
            "macos": "0.7.0"
          }
        }
      },
      "number": {
        "doc": "Asserts that the input value is a number. If multiple values are provided, each one is evaluated in order until a number is obtained. If none of the inputs are numbers, the expression is an error.",
        "group": "Types",
        "sdk-support": {
          "basic functionality": {
            "js": "0.41.0",
            "android": "6.0.0",
            "ios": "4.0.0",
            "macos": "0.7.0"
          }
        }
      },
      "boolean": {
        "doc": "Asserts that the input value is a boolean. If multiple values are provided, each one is evaluated in order until a boolean is obtained. If none of the inputs are booleans, the expression is an error.",
        "group": "Types",
        "sdk-support": {
          "basic functionality": {
            "js": "0.41.0",
            "android": "6.0.0",
            "ios": "4.0.0",
            "macos": "0.7.0"
          }
        }
      },
      "object": {
        "doc": "Asserts that the input value is an object. If multiple values are provided, each one is evaluated in order until an object is obtained. If none of the inputs are objects, the expression is an error.",
        "group": "Types",
        "sdk-support": {
          "basic functionality": {
            "js": "0.41.0",
            "android": "6.0.0",
            "ios": "4.0.0",
            "macos": "0.7.0"
          }
        }
      },
      "collator": {
        "doc": "Returns a `collator` for use in locale-dependent comparison operations. The `case-sensitive` and `diacritic-sensitive` options default to `false`. The `locale` argument specifies the IETF language tag of the locale to use. If none is provided, the default locale is used. If the requested locale is not available, the `collator` will use a system-defined fallback locale. Use `resolved-locale` to test the results of locale fallback behavior.",
        "group": "Types",
        "sdk-support": {
          "basic functionality": {
            "js": "0.45.0",
            "android": "6.5.0",
            "ios": "4.2.0",
            "macos": "0.9.0"
          }
        }
      },
      "format": {
        "doc": "Returns `formatted` text containing annotations for use in mixed-format `text-field` entries. If set, the `text-font` argument overrides the font specified by the root layout properties. If set, the `font-scale` argument specifies a scaling factor relative to the `text-size` specified in the root layout properties.",
        "group": "Types",
        "sdk-support": {
          "basic functionality": {
            "js": "0.48.0",
            "android": "6.7.0",
            "ios": "4.6.0",
            "macos": "0.12.0"
          }
        }
      },
      "number-format": {
        "doc": "Converts the input number into a string representation using the providing formatting rules. If set, the `locale` argument specifies the locale to use, as a BCP 47 language tag. If set, the `currency` argument specifies an ISO 4217 code to use for currency-style formatting. If set, the `min-fraction-digits` and `max-fraction-digits` arguments specify the minimum and maximum number of fractional digits to include.",
        "group": "Types",
        "sdk-support": {
          "basic functionality": {
            "js": "0.54.0"
          }
        }
      },
      "to-string": {
        "doc": "Converts the input value to a string. If the input is `null`, the result is `\"\"`. If the input is a boolean, the result is `\"true\"` or `\"false\"`. If the input is a number, it is converted to a string as specified by the [\"NumberToString\" algorithm](https://tc39.github.io/ecma262/#sec-tostring-applied-to-the-number-type) of the ECMAScript Language Specification. If the input is a color, it is converted to a string of the form `\"rgba(r,g,b,a)\"`, where `r`, `g`, and `b` are numerals ranging from 0 to 255, and `a` ranges from 0 to 1. Otherwise, the input is converted to a string in the format specified by the [`JSON.stringify`](https://tc39.github.io/ecma262/#sec-json.stringify) function of the ECMAScript Language Specification.",
        "group": "Types",
        "sdk-support": {
          "basic functionality": {
            "js": "0.41.0",
            "android": "6.0.0",
            "ios": "4.0.0",
            "macos": "0.7.0"
          }
        }
      },
      "to-number": {
        "doc": "Converts the input value to a number, if possible. If the input is `null` or `false`, the result is 0. If the input is `true`, the result is 1. If the input is a string, it is converted to a number as specified by the [\"ToNumber Applied to the String Type\" algorithm](https://tc39.github.io/ecma262/#sec-tonumber-applied-to-the-string-type) of the ECMAScript Language Specification. If multiple values are provided, each one is evaluated in order until the first successful conversion is obtained. If none of the inputs can be converted, the expression is an error.",
        "group": "Types",
        "sdk-support": {
          "basic functionality": {
            "js": "0.41.0",
            "android": "6.0.0",
            "ios": "4.0.0",
            "macos": "0.7.0"
          }
        }
      },
      "to-boolean": {
        "doc": "Converts the input value to a boolean. The result is `false` when then input is an empty string, 0, `false`, `null`, or `NaN`; otherwise it is `true`.",
        "group": "Types",
        "sdk-support": {
          "basic functionality": {
            "js": "0.41.0",
            "android": "6.0.0",
            "ios": "4.0.0",
            "macos": "0.7.0"
          }
        }
      },
      "to-rgba": {
        "doc": "Returns a four-element array containing the input color's red, green, blue, and alpha components, in that order.",
        "group": "Color",
        "sdk-support": {
          "basic functionality": {
            "js": "0.41.0",
            "android": "6.0.0",
            "ios": "4.0.0",
            "macos": "0.7.0"
          }
        }
      },
      "to-color": {
        "doc": "Converts the input value to a color. If multiple values are provided, each one is evaluated in order until the first successful conversion is obtained. If none of the inputs can be converted, the expression is an error.",
        "group": "Types",
        "sdk-support": {
          "basic functionality": {
            "js": "0.41.0",
            "android": "6.0.0",
            "ios": "4.0.0",
            "macos": "0.7.0"
          }
        }
      },
      "rgb": {
        "doc": "Creates a color value from red, green, and blue components, which must range between 0 and 255, and an alpha component of 1. If any component is out of range, the expression is an error.",
        "group": "Color",
        "sdk-support": {
          "basic functionality": {
            "js": "0.41.0",
            "android": "6.0.0",
            "ios": "4.0.0",
            "macos": "0.7.0"
          }
        }
      },
      "rgba": {
        "doc": "Creates a color value from red, green, blue components, which must range between 0 and 255, and an alpha component which must range between 0 and 1. If any component is out of range, the expression is an error.",
        "group": "Color",
        "sdk-support": {
          "basic functionality": {
            "js": "0.41.0",
            "android": "6.0.0",
            "ios": "4.0.0",
            "macos": "0.7.0"
          }
        }
      },
      "get": {
        "doc": "Retrieves a property value from the current feature's properties, or from another object if a second argument is provided. Returns null if the requested property is missing.",
        "group": "Lookup",
        "sdk-support": {
          "basic functionality": {
            "js": "0.41.0",
            "android": "6.0.0",
            "ios": "4.0.0",
            "macos": "0.7.0"
          }
        }
      },
      "has": {
        "doc": "Tests for the presence of an property value in the current feature's properties, or from another object if a second argument is provided.",
        "group": "Lookup",
        "sdk-support": {
          "basic functionality": {
            "js": "0.41.0",
            "android": "6.0.0",
            "ios": "4.0.0",
            "macos": "0.7.0"
          }
        }
      },
      "length": {
        "doc": "Gets the length of an array or string.",
        "group": "Lookup",
        "sdk-support": {
          "basic functionality": {
            "js": "0.41.0",
            "android": "6.0.0",
            "ios": "4.0.0",
            "macos": "0.7.0"
          }
        }
      },
      "properties": {
        "doc": "Gets the feature properties object.  Note that in some cases, it may be more efficient to use [\"get\", \"property_name\"] directly.",
        "group": "Feature data",
        "sdk-support": {
          "basic functionality": {
            "js": "0.41.0",
            "android": "6.0.0",
            "ios": "4.0.0",
            "macos": "0.7.0"
          }
        }
      },
      "feature-state": {
        "doc": "Retrieves a property value from the current feature's state. Returns null if the requested property is not present on the feature's state. A feature's state is not part of the GeoJSON or vector tile data, and must be set programmatically on each feature. Note that [\"feature-state\"] can only be used with paint properties that support data-driven styling.",
        "group": "Feature data",
        "sdk-support": {
          "basic functionality": {
            "js": "0.46.0"
          }
        }
      },
      "geometry-type": {
        "doc": "Gets the feature's geometry type: Point, MultiPoint, LineString, MultiLineString, Polygon, MultiPolygon.",
        "group": "Feature data",
        "sdk-support": {
          "basic functionality": {
            "js": "0.41.0",
            "android": "6.0.0",
            "ios": "4.0.0",
            "macos": "0.7.0"
          }
        }
      },
      "id": {
        "doc": "Gets the feature's id, if it has one.",
        "group": "Feature data",
        "sdk-support": {
          "basic functionality": {
            "js": "0.41.0",
            "android": "6.0.0",
            "ios": "4.0.0",
            "macos": "0.7.0"
          }
        }
      },
      "zoom": {
        "doc": "Gets the current zoom level.  Note that in style layout and paint properties, [\"zoom\"] may only appear as the input to a top-level \"step\" or \"interpolate\" expression.",
        "group": "Zoom",
        "sdk-support": {
          "basic functionality": {
            "js": "0.41.0",
            "android": "6.0.0",
            "ios": "4.0.0",
            "macos": "0.7.0"
          }
        }
      },
      "heatmap-density": {
        "doc": "Gets the kernel density estimation of a pixel in a heatmap layer, which is a relative measure of how many data points are crowded around a particular pixel. Can only be used in the `heatmap-color` property.",
        "group": "Heatmap",
        "sdk-support": {
          "basic functionality": {
            "js": "0.41.0",
            "android": "6.0.0",
            "ios": "4.0.0",
            "macos": "0.7.0"
          }
        }
      },
      "line-progress": {
        "doc": "Gets the progress along a gradient line. Can only be used in the `line-gradient` property.",
        "group": "Feature data",
        "sdk-support": {
          "basic functionality": {
            "js": "0.45.0",
            "android": "6.5.0",
            "ios": "4.6.0",
            "macos": "0.12.0"
          }
        }
      },
      "accumulated": {
        "doc": "Gets the value of a cluster property accumulated so far. Can only be used in the `clusterProperties` option of a clustered GeoJSON source.",
        "group": "Feature data",
        "sdk-support": {
          "basic functionality": {
            "js": "0.53.0"
          }
        }
      },
      "+": {
        "doc": "Returns the sum of the inputs.",
        "group": "Math",
        "sdk-support": {
          "basic functionality": {
            "js": "0.41.0",
            "android": "6.0.0",
            "ios": "4.0.0",
            "macos": "0.7.0"
          }
        }
      },
      "*": {
        "doc": "Returns the product of the inputs.",
        "group": "Math",
        "sdk-support": {
          "basic functionality": {
            "js": "0.41.0",
            "android": "6.0.0",
            "ios": "4.0.0",
            "macos": "0.7.0"
          }
        }
      },
      "-": {
        "doc": "For two inputs, returns the result of subtracting the second input from the first. For a single input, returns the result of subtracting it from 0.",
        "group": "Math",
        "sdk-support": {
          "basic functionality": {
            "js": "0.41.0",
            "android": "6.0.0",
            "ios": "4.0.0",
            "macos": "0.7.0"
          }
        }
      },
      "/": {
        "doc": "Returns the result of floating point division of the first input by the second.",
        "group": "Math",
        "sdk-support": {
          "basic functionality": {
            "js": "0.41.0",
            "android": "6.0.0",
            "ios": "4.0.0",
            "macos": "0.7.0"
          }
        }
      },
      "%": {
        "doc": "Returns the remainder after integer division of the first input by the second.",
        "group": "Math",
        "sdk-support": {
          "basic functionality": {
            "js": "0.41.0",
            "android": "6.0.0",
            "ios": "4.0.0",
            "macos": "0.7.0"
          }
        }
      },
      "^": {
        "doc": "Returns the result of raising the first input to the power specified by the second.",
        "group": "Math",
        "sdk-support": {
          "basic functionality": {
            "js": "0.41.0",
            "android": "6.0.0",
            "ios": "4.0.0",
            "macos": "0.7.0"
          }
        }
      },
      "sqrt": {
        "doc": "Returns the square root of the input.",
        "group": "Math",
        "sdk-support": {
          "basic functionality": {
            "js": "0.42.0",
            "android": "6.0.0",
            "ios": "4.0.0",
            "macos": "0.7.0"
          }
        }
      },
      "log10": {
        "doc": "Returns the base-ten logarithm of the input.",
        "group": "Math",
        "sdk-support": {
          "basic functionality": {
            "js": "0.41.0",
            "android": "6.0.0",
            "ios": "4.0.0",
            "macos": "0.7.0"
          }
        }
      },
      "ln": {
        "doc": "Returns the natural logarithm of the input.",
        "group": "Math",
        "sdk-support": {
          "basic functionality": {
            "js": "0.41.0",
            "android": "6.0.0",
            "ios": "4.0.0",
            "macos": "0.7.0"
          }
        }
      },
      "log2": {
        "doc": "Returns the base-two logarithm of the input.",
        "group": "Math",
        "sdk-support": {
          "basic functionality": {
            "js": "0.41.0",
            "android": "6.0.0",
            "ios": "4.0.0",
            "macos": "0.7.0"
          }
        }
      },
      "sin": {
        "doc": "Returns the sine of the input.",
        "group": "Math",
        "sdk-support": {
          "basic functionality": {
            "js": "0.41.0",
            "android": "6.0.0",
            "ios": "4.0.0",
            "macos": "0.7.0"
          }
        }
      },
      "cos": {
        "doc": "Returns the cosine of the input.",
        "group": "Math",
        "sdk-support": {
          "basic functionality": {
            "js": "0.41.0",
            "android": "6.0.0",
            "ios": "4.0.0",
            "macos": "0.7.0"
          }
        }
      },
      "tan": {
        "doc": "Returns the tangent of the input.",
        "group": "Math",
        "sdk-support": {
          "basic functionality": {
            "js": "0.41.0",
            "android": "6.0.0",
            "ios": "4.0.0",
            "macos": "0.7.0"
          }
        }
      },
      "asin": {
        "doc": "Returns the arcsine of the input.",
        "group": "Math",
        "sdk-support": {
          "basic functionality": {
            "js": "0.41.0",
            "android": "6.0.0",
            "ios": "4.0.0",
            "macos": "0.7.0"
          }
        }
      },
      "acos": {
        "doc": "Returns the arccosine of the input.",
        "group": "Math",
        "sdk-support": {
          "basic functionality": {
            "js": "0.41.0",
            "android": "6.0.0",
            "ios": "4.0.0",
            "macos": "0.7.0"
          }
        }
      },
      "atan": {
        "doc": "Returns the arctangent of the input.",
        "group": "Math",
        "sdk-support": {
          "basic functionality": {
            "js": "0.41.0",
            "android": "6.0.0",
            "ios": "4.0.0",
            "macos": "0.7.0"
          }
        }
      },
      "min": {
        "doc": "Returns the minimum value of the inputs.",
        "group": "Math",
        "sdk-support": {
          "basic functionality": {
            "js": "0.41.0",
            "android": "6.0.0",
            "ios": "4.0.0",
            "macos": "0.7.0"
          }
        }
      },
      "max": {
        "doc": "Returns the maximum value of the inputs.",
        "group": "Math",
        "sdk-support": {
          "basic functionality": {
            "js": "0.41.0",
            "android": "6.0.0",
            "ios": "4.0.0",
            "macos": "0.7.0"
          }
        }
      },
      "round": {
        "doc": "Rounds the input to the nearest integer. Halfway values are rounded away from zero. For example, `[\"round\", -1.5]` evaluates to -2.",
        "group": "Math",
        "sdk-support": {
          "basic functionality": {
            "js": "0.45.0",
            "android": "6.0.0",
            "ios": "4.0.0",
            "macos": "0.7.0"
          }
        }
      },
      "abs": {
        "doc": "Returns the absolute value of the input.",
        "group": "Math",
        "sdk-support": {
          "basic functionality": {
            "js": "0.45.0",
            "android": "6.0.0",
            "ios": "4.0.0",
            "macos": "0.7.0"
          }
        }
      },
      "ceil": {
        "doc": "Returns the smallest integer that is greater than or equal to the input.",
        "group": "Math",
        "sdk-support": {
          "basic functionality": {
            "js": "0.45.0",
            "android": "6.0.0",
            "ios": "4.0.0",
            "macos": "0.7.0"
          }
        }
      },
      "floor": {
        "doc": "Returns the largest integer that is less than or equal to the input.",
        "group": "Math",
        "sdk-support": {
          "basic functionality": {
            "js": "0.45.0",
            "android": "6.0.0",
            "ios": "4.0.0",
            "macos": "0.7.0"
          }
        }
      },
      "==": {
        "doc": "Returns `true` if the input values are equal, `false` otherwise. The comparison is strictly typed: values of different runtime types are always considered unequal. Cases where the types are known to be different at parse time are considered invalid and will produce a parse error. Accepts an optional `collator` argument to control locale-dependent string comparisons.",
        "group": "Decision",
        "sdk-support": {
          "basic functionality": {
            "js": "0.41.0",
            "android": "6.0.0",
            "ios": "4.0.0",
            "macos": "0.7.0"
          },
          "collator": {
            "js": "0.45.0",
            "android": "6.5.0",
            "ios": "4.2.0",
            "macos": "0.9.0"
          }
        }
      },
      "!=": {
        "doc": "Returns `true` if the input values are not equal, `false` otherwise. The comparison is strictly typed: values of different runtime types are always considered unequal. Cases where the types are known to be different at parse time are considered invalid and will produce a parse error. Accepts an optional `collator` argument to control locale-dependent string comparisons.",
        "group": "Decision",
        "sdk-support": {
          "basic functionality": {
            "js": "0.41.0",
            "android": "6.0.0",
            "ios": "4.0.0",
            "macos": "0.7.0"
          },
          "collator": {
            "js": "0.45.0",
            "android": "6.5.0",
            "ios": "4.2.0",
            "macos": "0.9.0"
          }
        }
      },
      ">": {
        "doc": "Returns `true` if the first input is strictly greater than the second, `false` otherwise. The arguments are required to be either both strings or both numbers; if during evaluation they are not, expression evaluation produces an error. Cases where this constraint is known not to hold at parse time are considered in valid and will produce a parse error. Accepts an optional `collator` argument to control locale-dependent string comparisons.",
        "group": "Decision",
        "sdk-support": {
          "basic functionality": {
            "js": "0.41.0",
            "android": "6.0.0",
            "ios": "4.0.0",
            "macos": "0.7.0"
          },
          "collator": {
            "js": "0.45.0",
            "android": "6.5.0",
            "ios": "4.2.0",
            "macos": "0.9.0"
          }
        }
      },
      "<": {
        "doc": "Returns `true` if the first input is strictly less than the second, `false` otherwise. The arguments are required to be either both strings or both numbers; if during evaluation they are not, expression evaluation produces an error. Cases where this constraint is known not to hold at parse time are considered in valid and will produce a parse error. Accepts an optional `collator` argument to control locale-dependent string comparisons.",
        "group": "Decision",
        "sdk-support": {
          "basic functionality": {
            "js": "0.41.0",
            "android": "6.0.0",
            "ios": "4.0.0",
            "macos": "0.7.0"
          },
          "collator": {
            "js": "0.45.0",
            "android": "6.5.0",
            "ios": "4.2.0",
            "macos": "0.9.0"
          }
        }
      },
      ">=": {
        "doc": "Returns `true` if the first input is greater than or equal to the second, `false` otherwise. The arguments are required to be either both strings or both numbers; if during evaluation they are not, expression evaluation produces an error. Cases where this constraint is known not to hold at parse time are considered in valid and will produce a parse error. Accepts an optional `collator` argument to control locale-dependent string comparisons.",
        "group": "Decision",
        "sdk-support": {
          "basic functionality": {
            "js": "0.41.0",
            "android": "6.0.0",
            "ios": "4.0.0",
            "macos": "0.7.0"
          },
          "collator": {
            "js": "0.45.0",
            "android": "6.5.0",
            "ios": "4.2.0",
            "macos": "0.9.0"
          }
        }
      },
      "<=": {
        "doc": "Returns `true` if the first input is less than or equal to the second, `false` otherwise. The arguments are required to be either both strings or both numbers; if during evaluation they are not, expression evaluation produces an error. Cases where this constraint is known not to hold at parse time are considered in valid and will produce a parse error. Accepts an optional `collator` argument to control locale-dependent string comparisons.",
        "group": "Decision",
        "sdk-support": {
          "basic functionality": {
            "js": "0.41.0",
            "android": "6.0.0",
            "ios": "4.0.0",
            "macos": "0.7.0"
          },
          "collator": {
            "js": "0.45.0",
            "android": "6.5.0",
            "ios": "4.2.0",
            "macos": "0.9.0"
          }
        }
      },
      "all": {
        "doc": "Returns `true` if all the inputs are `true`, `false` otherwise. The inputs are evaluated in order, and evaluation is short-circuiting: once an input expression evaluates to `false`, the result is `false` and no further input expressions are evaluated.",
        "group": "Decision",
        "sdk-support": {
          "basic functionality": {
            "js": "0.41.0",
            "android": "6.0.0",
            "ios": "4.0.0",
            "macos": "0.7.0"
          }
        }
      },
      "any": {
        "doc": "Returns `true` if any of the inputs are `true`, `false` otherwise. The inputs are evaluated in order, and evaluation is short-circuiting: once an input expression evaluates to `true`, the result is `true` and no further input expressions are evaluated.",
        "group": "Decision",
        "sdk-support": {
          "basic functionality": {
            "js": "0.41.0",
            "android": "6.0.0",
            "ios": "4.0.0",
            "macos": "0.7.0"
          }
        }
      },
      "!": {
        "doc": "Logical negation. Returns `true` if the input is `false`, and `false` if the input is `true`.",
        "group": "Decision",
        "sdk-support": {
          "basic functionality": {
            "js": "0.41.0",
            "android": "6.0.0",
            "ios": "4.0.0",
            "macos": "0.7.0"
          }
        }
      },
      "is-supported-script": {
        "doc": "Returns `true` if the input string is expected to render legibly. Returns `false` if the input string contains sections that cannot be rendered without potential loss of meaning (e.g. Indic scripts that require complex text shaping, or right-to-left scripts if the the `mapbox-gl-rtl-text` plugin is not in use in Mapbox GL JS).",
        "group": "String"
      },
      "upcase": {
        "doc": "Returns the input string converted to uppercase. Follows the Unicode Default Case Conversion algorithm and the locale-insensitive case mappings in the Unicode Character Database.",
        "group": "String",
        "sdk-support": {
          "basic functionality": {
            "js": "0.41.0",
            "android": "6.0.0",
            "ios": "4.0.0",
            "macos": "0.7.0"
          }
        }
      },
      "downcase": {
        "doc": "Returns the input string converted to lowercase. Follows the Unicode Default Case Conversion algorithm and the locale-insensitive case mappings in the Unicode Character Database.",
        "group": "String",
        "sdk-support": {
          "basic functionality": {
            "js": "0.41.0",
            "android": "6.0.0",
            "ios": "4.0.0",
            "macos": "0.7.0"
          }
        }
      },
      "concat": {
        "doc": "Returns a `string` consisting of the concatenation of the inputs. Each input is converted to a string as if by `to-string`.",
        "group": "String",
        "sdk-support": {
          "basic functionality": {
            "js": "0.41.0",
            "android": "6.0.0",
            "ios": "4.0.0",
            "macos": "0.7.0"
          }
        }
      },
      "resolved-locale": {
        "doc": "Returns the IETF language tag of the locale being used by the provided `collator`. This can be used to determine the default system locale, or to determine if a requested locale was successfully loaded.",
        "group": "String",
        "sdk-support": {
          "basic functionality": {
            "js": "0.45.0",
            "android": "6.5.0",
            "ios": "4.2.0",
            "macos": "0.9.0"
          }
        }
      }
    }
  },
  "light": {
    "anchor": {
      "type": "enum",
      "default": "viewport",
      "values": {
        "map": {
          "doc": "The position of the light source is aligned to the rotation of the map."
        },
        "viewport": {
          "doc": "The position of the light source is aligned to the rotation of the viewport."
        }
      },
      "property-type": "data-constant",
      "transition": false,
      "expression": {
        "interpolated": false,
        "parameters": [
          "zoom"
        ]
      },
      "doc": "Whether extruded geometries are lit relative to the map or viewport.",
      "example": "map",
      "sdk-support": {
        "basic functionality": {
          "js": "0.27.0",
          "android": "5.1.0",
          "ios": "3.6.0",
          "macos": "0.5.0"
        }
      }
    },
    "position": {
      "type": "array",
      "default": [
        1.15,
        210,
        30
      ],
      "length": 3,
      "value": "number",
      "property-type": "data-constant",
      "transition": true,
      "expression": {
        "interpolated": true,
        "parameters": [
          "zoom"
        ]
      },
      "doc": "Position of the light source relative to lit (extruded) geometries, in [r radial coordinate, a azimuthal angle, p polar angle] where r indicates the distance from the center of the base of an object to its light, a indicates the position of the light relative to 0° (0° when `light.anchor` is set to `viewport` corresponds to the top of the viewport, or 0° when `light.anchor` is set to `map` corresponds to due north, and degrees proceed clockwise), and p indicates the height of the light (from 0°, directly above, to 180°, directly below).",
      "example": [
        1.5,
        90,
        80
      ],
      "sdk-support": {
        "basic functionality": {
          "js": "0.27.0",
          "android": "5.1.0",
          "ios": "3.6.0",
          "macos": "0.5.0"
        }
      }
    },
    "color": {
      "type": "color",
      "property-type": "data-constant",
      "default": "#ffffff",
      "expression": {
        "interpolated": true,
        "parameters": [
          "zoom"
        ]
      },
      "transition": true,
      "doc": "Color tint for lighting extruded geometries.",
      "sdk-support": {
        "basic functionality": {
          "js": "0.27.0",
          "android": "5.1.0",
          "ios": "3.6.0",
          "macos": "0.5.0"
        }
      }
    },
    "intensity": {
      "type": "number",
      "property-type": "data-constant",
      "default": 0.5,
      "minimum": 0,
      "maximum": 1,
      "expression": {
        "interpolated": true,
        "parameters": [
          "zoom"
        ]
      },
      "transition": true,
      "doc": "Intensity of lighting (on a scale from 0 to 1). Higher numbers will present as more extreme contrast.",
      "sdk-support": {
        "basic functionality": {
          "js": "0.27.0",
          "android": "5.1.0",
          "ios": "3.6.0",
          "macos": "0.5.0"
        }
      }
    }
  },
  "paint": [
    "paint_fill",
    "paint_line",
    "paint_circle",
    "paint_heatmap",
    "paint_fill-extrusion",
    "paint_symbol",
    "paint_raster",
    "paint_hillshade",
    "paint_background"
  ],
  "paint_fill": {
    "fill-antialias": {
      "type": "boolean",
      "default": true,
      "doc": "Whether or not the fill should be antialiased.",
      "sdk-support": {
        "basic functionality": {
          "js": "0.10.0",
          "android": "2.0.1",
          "ios": "2.0.0",
          "macos": "0.1.0"
        },
        "data-driven styling": {}
      },
      "expression": {
        "interpolated": false,
        "parameters": [
          "zoom"
        ]
      },
      "property-type": "data-constant"
    },
    "fill-opacity": {
      "type": "number",
      "default": 1,
      "minimum": 0,
      "maximum": 1,
      "doc": "The opacity of the entire fill layer. In contrast to the `fill-color`, this value will also affect the 1px stroke around the fill, if the stroke is used.",
      "transition": true,
      "sdk-support": {
        "basic functionality": {
          "js": "0.10.0",
          "android": "2.0.1",
          "ios": "2.0.0",
          "macos": "0.1.0"
        },
        "data-driven styling": {
          "js": "0.21.0",
          "android": "5.0.0",
          "ios": "3.5.0",
          "macos": "0.4.0"
        }
      },
      "expression": {
        "interpolated": true,
        "parameters": [
          "zoom",
          "feature",
          "feature-state"
        ]
      },
      "property-type": "data-driven"
    },
    "fill-color": {
      "type": "color",
      "default": "#000000",
      "doc": "The color of the filled part of this layer. This color can be specified as `rgba` with an alpha component and the color's opacity will not affect the opacity of the 1px stroke, if it is used.",
      "transition": true,
      "requires": [
        {
          "!": "fill-pattern"
        }
      ],
      "sdk-support": {
        "basic functionality": {
          "js": "0.10.0",
          "android": "2.0.1",
          "ios": "2.0.0",
          "macos": "0.1.0"
        },
        "data-driven styling": {
          "js": "0.19.0",
          "android": "5.0.0",
          "ios": "3.5.0",
          "macos": "0.4.0"
        }
      },
      "expression": {
        "interpolated": true,
        "parameters": [
          "zoom",
          "feature",
          "feature-state"
        ]
      },
      "property-type": "data-driven"
    },
    "fill-outline-color": {
      "type": "color",
      "doc": "The outline color of the fill. Matches the value of `fill-color` if unspecified.",
      "transition": true,
      "requires": [
        {
          "!": "fill-pattern"
        },
        {
          "fill-antialias": true
        }
      ],
      "sdk-support": {
        "basic functionality": {
          "js": "0.10.0",
          "android": "2.0.1",
          "ios": "2.0.0",
          "macos": "0.1.0"
        },
        "data-driven styling": {
          "js": "0.19.0",
          "android": "5.0.0",
          "ios": "3.5.0",
          "macos": "0.4.0"
        }
      },
      "expression": {
        "interpolated": true,
        "parameters": [
          "zoom",
          "feature",
          "feature-state"
        ]
      },
      "property-type": "data-driven"
    },
    "fill-translate": {
      "type": "array",
      "value": "number",
      "length": 2,
      "default": [
        0,
        0
      ],
      "transition": true,
      "units": "pixels",
      "doc": "The geometry's offset. Values are [x, y] where negatives indicate left and up, respectively.",
      "sdk-support": {
        "basic functionality": {
          "js": "0.10.0",
          "android": "2.0.1",
          "ios": "2.0.0",
          "macos": "0.1.0"
        },
        "data-driven styling": {}
      },
      "expression": {
        "interpolated": true,
        "parameters": [
          "zoom"
        ]
      },
      "property-type": "data-constant"
    },
    "fill-translate-anchor": {
      "type": "enum",
      "values": {
        "map": {
          "doc": "The fill is translated relative to the map."
        },
        "viewport": {
          "doc": "The fill is translated relative to the viewport."
        }
      },
      "doc": "Controls the frame of reference for `fill-translate`.",
      "default": "map",
      "requires": [
        "fill-translate"
      ],
      "sdk-support": {
        "basic functionality": {
          "js": "0.10.0",
          "android": "2.0.1",
          "ios": "2.0.0",
          "macos": "0.1.0"
        },
        "data-driven styling": {}
      },
      "expression": {
        "interpolated": false,
        "parameters": [
          "zoom"
        ]
      },
      "property-type": "data-constant"
    },
    "fill-pattern": {
      "type": "string",
      "transition": true,
      "doc": "Name of image in sprite to use for drawing image fills. For seamless patterns, image width and height must be a factor of two (2, 4, 8, ..., 512). Note that zoom-dependent expressions will be evaluated only at integer zoom levels.",
      "sdk-support": {
        "basic functionality": {
          "js": "0.10.0",
          "android": "2.0.1",
          "ios": "2.0.0",
          "macos": "0.1.0"
        },
        "data-driven styling": {
          "js": "0.49.0",
          "android": "6.5.0",
          "macos": "0.11.0",
          "ios": "4.4.0"
        }
      },
      "expression": {
        "interpolated": false,
        "parameters": [
          "zoom",
          "feature"
        ]
      },
      "property-type": "cross-faded-data-driven"
    }
  },
  "paint_fill-extrusion": {
    "fill-extrusion-opacity": {
      "type": "number",
      "default": 1,
      "minimum": 0,
      "maximum": 1,
      "doc": "The opacity of the entire fill extrusion layer. This is rendered on a per-layer, not per-feature, basis, and data-driven styling is not available.",
      "transition": true,
      "sdk-support": {
        "basic functionality": {
          "js": "0.27.0",
          "android": "5.1.0",
          "ios": "3.6.0",
          "macos": "0.5.0"
        }
      },
      "expression": {
        "interpolated": true,
        "parameters": [
          "zoom"
        ]
      },
      "property-type": "data-constant"
    },
    "fill-extrusion-color": {
      "type": "color",
      "default": "#000000",
      "doc": "The base color of the extruded fill. The extrusion's surfaces will be shaded differently based on this color in combination with the root `light` settings. If this color is specified as `rgba` with an alpha component, the alpha component will be ignored; use `fill-extrusion-opacity` to set layer opacity.",
      "transition": true,
      "requires": [
        {
          "!": "fill-extrusion-pattern"
        }
      ],
      "sdk-support": {
        "basic functionality": {
          "js": "0.27.0",
          "android": "5.1.0",
          "ios": "3.6.0",
          "macos": "0.5.0"
        },
        "data-driven styling": {
          "js": "0.27.0",
          "android": "5.1.0",
          "ios": "3.6.0",
          "macos": "0.5.0"
        }
      },
      "expression": {
        "interpolated": true,
        "parameters": [
          "zoom",
          "feature",
          "feature-state"
        ]
      },
      "property-type": "data-driven"
    },
    "fill-extrusion-translate": {
      "type": "array",
      "value": "number",
      "length": 2,
      "default": [
        0,
        0
      ],
      "transition": true,
      "units": "pixels",
      "doc": "The geometry's offset. Values are [x, y] where negatives indicate left and up (on the flat plane), respectively.",
      "sdk-support": {
        "basic functionality": {
          "js": "0.27.0",
          "android": "5.1.0",
          "ios": "3.6.0",
          "macos": "0.5.0"
        },
        "data-driven styling": {}
      },
      "expression": {
        "interpolated": true,
        "parameters": [
          "zoom"
        ]
      },
      "property-type": "data-constant"
    },
    "fill-extrusion-translate-anchor": {
      "type": "enum",
      "values": {
        "map": {
          "doc": "The fill extrusion is translated relative to the map."
        },
        "viewport": {
          "doc": "The fill extrusion is translated relative to the viewport."
        }
      },
      "doc": "Controls the frame of reference for `fill-extrusion-translate`.",
      "default": "map",
      "requires": [
        "fill-extrusion-translate"
      ],
      "sdk-support": {
        "basic functionality": {
          "js": "0.27.0",
          "android": "5.1.0",
          "ios": "3.6.0",
          "macos": "0.5.0"
        },
        "data-driven styling": {}
      },
      "expression": {
        "interpolated": false,
        "parameters": [
          "zoom"
        ]
      },
      "property-type": "data-constant"
    },
    "fill-extrusion-pattern": {
      "type": "string",
      "transition": true,
      "doc": "Name of image in sprite to use for drawing images on extruded fills. For seamless patterns, image width and height must be a factor of two (2, 4, 8, ..., 512). Note that zoom-dependent expressions will be evaluated only at integer zoom levels.",
      "sdk-support": {
        "basic functionality": {
          "js": "0.27.0",
          "android": "5.1.0",
          "ios": "3.6.0",
          "macos": "0.5.0"
        },
        "data-driven styling": {
          "js": "0.49.0",
          "android": "6.5.0",
          "macos": "0.11.0",
          "ios": "4.4.0"
        }
      },
      "expression": {
        "interpolated": false,
        "parameters": [
          "zoom",
          "feature"
        ]
      },
      "property-type": "cross-faded-data-driven"
    },
    "fill-extrusion-height": {
      "type": "number",
      "default": 0,
      "minimum": 0,
      "units": "meters",
      "doc": "The height with which to extrude this layer.",
      "transition": true,
      "sdk-support": {
        "basic functionality": {
          "js": "0.27.0",
          "android": "5.1.0",
          "ios": "3.6.0",
          "macos": "0.5.0"
        },
        "data-driven styling": {
          "js": "0.27.0",
          "android": "5.1.0",
          "ios": "3.6.0",
          "macos": "0.5.0"
        }
      },
      "expression": {
        "interpolated": true,
        "parameters": [
          "zoom",
          "feature",
          "feature-state"
        ]
      },
      "property-type": "data-driven"
    },
    "fill-extrusion-base": {
      "type": "number",
      "default": 0,
      "minimum": 0,
      "units": "meters",
      "doc": "The height with which to extrude the base of this layer. Must be less than or equal to `fill-extrusion-height`.",
      "transition": true,
      "requires": [
        "fill-extrusion-height"
      ],
      "sdk-support": {
        "basic functionality": {
          "js": "0.27.0",
          "android": "5.1.0",
          "ios": "3.6.0",
          "macos": "0.5.0"
        },
        "data-driven styling": {
          "js": "0.27.0",
          "android": "5.1.0",
          "ios": "3.6.0",
          "macos": "0.5.0"
        }
      },
      "expression": {
        "interpolated": true,
        "parameters": [
          "zoom",
          "feature",
          "feature-state"
        ]
      },
      "property-type": "data-driven"
    },
    "fill-extrusion-vertical-gradient": {
      "type": "boolean",
      "default": true,
      "doc": "Whether to apply a vertical gradient to the sides of a fill-extrusion layer. If true, sides will be shaded slightly darker farther down.",
      "transition": false,
      "sdk-support": {
        "basic functionality": {
          "js": "0.50.0",
          "ios" : "4.7.0",
          "macos" : "0.13.0"
        }
      },
      "expression": {
        "interpolated": false,
        "parameters": ["zoom"]
      },
      "property-type": "data-constant"
    }
  },
  "paint_line": {
    "line-opacity": {
      "type": "number",
      "doc": "The opacity at which the line will be drawn.",
      "default": 1,
      "minimum": 0,
      "maximum": 1,
      "transition": true,
      "sdk-support": {
        "basic functionality": {
          "js": "0.10.0",
          "android": "2.0.1",
          "ios": "2.0.0",
          "macos": "0.1.0"
        },
        "data-driven styling": {
          "js": "0.29.0",
          "android": "5.0.0",
          "ios": "3.5.0",
          "macos": "0.4.0"
        }
      },
      "expression": {
        "interpolated": true,
        "parameters": [
          "zoom",
          "feature",
          "feature-state"
        ]
      },
      "property-type": "data-driven"
    },
    "line-color": {
      "type": "color",
      "doc": "The color with which the line will be drawn.",
      "default": "#000000",
      "transition": true,
      "requires": [
        {
          "!": "line-pattern"
        }
      ],
      "sdk-support": {
        "basic functionality": {
          "js": "0.10.0",
          "android": "2.0.1",
          "ios": "2.0.0",
          "macos": "0.1.0"
        },
        "data-driven styling": {
          "js": "0.23.0",
          "android": "5.0.0",
          "ios": "3.5.0",
          "macos": "0.4.0"
        }
      },
      "expression": {
        "interpolated": true,
        "parameters": [
          "zoom",
          "feature",
          "feature-state"
        ]
      },
      "property-type": "data-driven"
    },
    "line-translate": {
      "type": "array",
      "value": "number",
      "length": 2,
      "default": [
        0,
        0
      ],
      "transition": true,
      "units": "pixels",
      "doc": "The geometry's offset. Values are [x, y] where negatives indicate left and up, respectively.",
      "sdk-support": {
        "basic functionality": {
          "js": "0.10.0",
          "android": "2.0.1",
          "ios": "2.0.0",
          "macos": "0.1.0"
        },
        "data-driven styling": {}
      },
      "expression": {
        "interpolated": true,
        "parameters": [
          "zoom"
        ]
      },
      "property-type": "data-constant"
    },
    "line-translate-anchor": {
      "type": "enum",
      "values": {
        "map": {
          "doc": "The line is translated relative to the map."
        },
        "viewport": {
          "doc": "The line is translated relative to the viewport."
        }
      },
      "doc": "Controls the frame of reference for `line-translate`.",
      "default": "map",
      "requires": [
        "line-translate"
      ],
      "sdk-support": {
        "basic functionality": {
          "js": "0.10.0",
          "android": "2.0.1",
          "ios": "2.0.0",
          "macos": "0.1.0"
        },
        "data-driven styling": {}
      },
      "expression": {
        "interpolated": false,
        "parameters": [
          "zoom"
        ]
      },
      "property-type": "data-constant"
    },
    "line-width": {
      "type": "number",
      "default": 1,
      "minimum": 0,
      "transition": true,
      "units": "pixels",
      "doc": "Stroke thickness.",
      "sdk-support": {
        "basic functionality": {
          "js": "0.10.0",
          "android": "2.0.1",
          "ios": "2.0.0",
          "macos": "0.1.0"
        },
        "data-driven styling": {
          "js": "0.39.0",
          "android": "5.2.0",
          "ios": "3.7.0",
          "macos": "0.6.0"
        }
      },
      "expression": {
        "interpolated": true,
        "parameters": [
          "zoom",
          "feature",
          "feature-state"
        ]
      },
      "property-type": "data-driven"
    },
    "line-gap-width": {
      "type": "number",
      "default": 0,
      "minimum": 0,
      "doc": "Draws a line casing outside of a line's actual path. Value indicates the width of the inner gap.",
      "transition": true,
      "units": "pixels",
      "sdk-support": {
        "basic functionality": {
          "js": "0.10.0",
          "android": "2.0.1",
          "ios": "2.0.0",
          "macos": "0.1.0"
        },
        "data-driven styling": {
          "js": "0.29.0",
          "android": "5.0.0",
          "ios": "3.5.0",
          "macos": "0.4.0"
        }
      },
      "expression": {
        "interpolated": true,
        "parameters": [
          "zoom",
          "feature",
          "feature-state"
        ]
      },
      "property-type": "data-driven"
    },
    "line-offset": {
      "type": "number",
      "default": 0,
      "doc": "The line's offset. For linear features, a positive value offsets the line to the right, relative to the direction of the line, and a negative value to the left. For polygon features, a positive value results in an inset, and a negative value results in an outset.",
      "transition": true,
      "units": "pixels",
      "sdk-support": {
        "basic functionality": {
          "js": "0.12.1",
          "android": "3.0.0",
          "ios": "3.1.0",
          "macos": "0.1.0"
        },
        "data-driven styling": {
          "js": "0.29.0",
          "android": "5.0.0",
          "ios": "3.5.0",
          "macos": "0.4.0"
        }
      },
      "expression": {
        "interpolated": true,
        "parameters": [
          "zoom",
          "feature",
          "feature-state"
        ]
      },
      "property-type": "data-driven"
    },
    "line-blur": {
      "type": "number",
      "default": 0,
      "minimum": 0,
      "transition": true,
      "units": "pixels",
      "doc": "Blur applied to the line, in pixels.",
      "sdk-support": {
        "basic functionality": {
          "js": "0.10.0",
          "android": "2.0.1",
          "ios": "2.0.0",
          "macos": "0.1.0"
        },
        "data-driven styling": {
          "js": "0.29.0",
          "android": "5.0.0",
          "ios": "3.5.0",
          "macos": "0.4.0"
        }
      },
      "expression": {
        "interpolated": true,
        "parameters": [
          "zoom",
          "feature",
          "feature-state"
        ]
      },
      "property-type": "data-driven"
    },
    "line-dasharray": {
      "type": "array",
      "value": "number",
      "doc": "Specifies the lengths of the alternating dashes and gaps that form the dash pattern. The lengths are later scaled by the line width. To convert a dash length to pixels, multiply the length by the current line width. Note that GeoJSON sources with `lineMetrics: true` specified won't render dashed lines to the expected scale. Also note that zoom-dependent expressions will be evaluated only at integer zoom levels.",
      "minimum": 0,
      "transition": true,
      "units": "line widths",
      "requires": [
        {
          "!": "line-pattern"
        }
      ],
      "sdk-support": {
        "basic functionality": {
          "js": "0.10.0",
          "android": "2.0.1",
          "ios": "2.0.0",
          "macos": "0.1.0"
        },
        "data-driven styling": {}
      },
      "expression": {
        "interpolated": false,
        "parameters": [
          "zoom"
        ]
      },
      "property-type": "cross-faded"
    },
    "line-pattern": {
      "type": "string",
      "transition": true,
      "doc": "Name of image in sprite to use for drawing image lines. For seamless patterns, image width must be a factor of two (2, 4, 8, ..., 512). Note that zoom-dependent expressions will be evaluated only at integer zoom levels.",
      "sdk-support": {
        "basic functionality": {
          "js": "0.10.0",
          "android": "2.0.1",
          "ios": "2.0.0",
          "macos": "0.1.0"
        },
        "data-driven styling": {
          "js": "0.49.0",
          "android": "6.5.0",
          "macos": "0.11.0",
          "ios": "4.4.0"
        }
      },
      "expression": {
        "interpolated": false,
        "parameters": [
          "zoom",
          "feature"
        ]
      },
      "property-type": "cross-faded-data-driven"
    },
    "line-gradient": {
      "type": "color",
      "doc": "Defines a gradient with which to color a line feature. Can only be used with GeoJSON sources that specify `\"lineMetrics\": true`.",
      "transition": false,
      "requires": [
        {
          "!": "line-dasharray"
        },
        {
          "!": "line-pattern"
        },
        {
          "source": "geojson",
          "has": {
            "lineMetrics": true
          }
        }
      ],
      "sdk-support": {
        "basic functionality": {
          "js": "0.45.0",
          "android": "6.5.0",
          "ios": "4.4.0",
          "macos": "0.11.0"
        },
        "data-driven styling": {}
      },
      "expression": {
        "interpolated": true,
        "parameters": [
          "line-progress"
        ]
      },
      "property-type": "color-ramp"
    }
  },
  "paint_circle": {
    "circle-radius": {
      "type": "number",
      "default": 5,
      "minimum": 0,
      "transition": true,
      "units": "pixels",
      "doc": "Circle radius.",
      "sdk-support": {
        "basic functionality": {
          "js": "0.10.0",
          "android": "2.0.1",
          "ios": "2.0.0",
          "macos": "0.1.0"
        },
        "data-driven styling": {
          "js": "0.18.0",
          "android": "5.0.0",
          "ios": "3.5.0",
          "macos": "0.4.0"
        }
      },
      "expression": {
        "interpolated": true,
        "parameters": [
          "zoom",
          "feature",
          "feature-state"
        ]
      },
      "property-type": "data-driven"
    },
    "circle-color": {
      "type": "color",
      "default": "#000000",
      "doc": "The fill color of the circle.",
      "transition": true,
      "sdk-support": {
        "basic functionality": {
          "js": "0.10.0",
          "android": "2.0.1",
          "ios": "2.0.0",
          "macos": "0.1.0"
        },
        "data-driven styling": {
          "js": "0.18.0",
          "android": "5.0.0",
          "ios": "3.5.0",
          "macos": "0.4.0"
        }
      },
      "expression": {
        "interpolated": true,
        "parameters": [
          "zoom",
          "feature",
          "feature-state"
        ]
      },
      "property-type": "data-driven"
    },
    "circle-blur": {
      "type": "number",
      "default": 0,
      "doc": "Amount to blur the circle. 1 blurs the circle such that only the centerpoint is full opacity.",
      "transition": true,
      "sdk-support": {
        "basic functionality": {
          "js": "0.10.0",
          "android": "2.0.1",
          "ios": "2.0.0",
          "macos": "0.1.0"
        },
        "data-driven styling": {
          "js": "0.20.0",
          "android": "5.0.0",
          "ios": "3.5.0",
          "macos": "0.4.0"
        }
      },
      "expression": {
        "interpolated": true,
        "parameters": [
          "zoom",
          "feature",
          "feature-state"
        ]
      },
      "property-type": "data-driven"
    },
    "circle-opacity": {
      "type": "number",
      "doc": "The opacity at which the circle will be drawn.",
      "default": 1,
      "minimum": 0,
      "maximum": 1,
      "transition": true,
      "sdk-support": {
        "basic functionality": {
          "js": "0.10.0",
          "android": "2.0.1",
          "ios": "2.0.0",
          "macos": "0.1.0"
        },
        "data-driven styling": {
          "js": "0.20.0",
          "android": "5.0.0",
          "ios": "3.5.0",
          "macos": "0.4.0"
        }
      },
      "expression": {
        "interpolated": true,
        "parameters": [
          "zoom",
          "feature",
          "feature-state"
        ]
      },
      "property-type": "data-driven"
    },
    "circle-translate": {
      "type": "array",
      "value": "number",
      "length": 2,
      "default": [
        0,
        0
      ],
      "transition": true,
      "units": "pixels",
      "doc": "The geometry's offset. Values are [x, y] where negatives indicate left and up, respectively.",
      "sdk-support": {
        "basic functionality": {
          "js": "0.10.0",
          "android": "2.0.1",
          "ios": "2.0.0",
          "macos": "0.1.0"
        },
        "data-driven styling": {}
      },
      "expression": {
        "interpolated": true,
        "parameters": [
          "zoom"
        ]
      },
      "property-type": "data-constant"
    },
    "circle-translate-anchor": {
      "type": "enum",
      "values": {
        "map": {
          "doc": "The circle is translated relative to the map."
        },
        "viewport": {
          "doc": "The circle is translated relative to the viewport."
        }
      },
      "doc": "Controls the frame of reference for `circle-translate`.",
      "default": "map",
      "requires": [
        "circle-translate"
      ],
      "sdk-support": {
        "basic functionality": {
          "js": "0.10.0",
          "android": "2.0.1",
          "ios": "2.0.0",
          "macos": "0.1.0"
        },
        "data-driven styling": {}
      },
      "expression": {
        "interpolated": false,
        "parameters": [
          "zoom"
        ]
      },
      "property-type": "data-constant"
    },
    "circle-pitch-scale": {
      "type": "enum",
      "values": {
        "map": {
          "doc": "Circles are scaled according to their apparent distance to the camera."
        },
        "viewport": {
          "doc": "Circles are not scaled."
        }
      },
      "default": "map",
      "doc": "Controls the scaling behavior of the circle when the map is pitched.",
      "sdk-support": {
        "basic functionality": {
          "js": "0.21.0",
          "android": "4.2.0",
          "ios": "3.4.0",
          "macos": "0.2.1"
        },
        "data-driven styling": {}
      },
      "expression": {
        "interpolated": false,
        "parameters": [
          "zoom"
        ]
      },
      "property-type": "data-constant"
    },
    "circle-pitch-alignment": {
      "type": "enum",
      "values": {
        "map": {
          "doc": "The circle is aligned to the plane of the map."
        },
        "viewport": {
          "doc": "The circle is aligned to the plane of the viewport."
        }
      },
      "default": "viewport",
      "doc": "Orientation of circle when map is pitched.",
      "sdk-support": {
        "basic functionality": {
          "js": "0.39.0",
          "android": "5.2.0",
          "ios": "3.7.0",
          "macos": "0.6.0"
        },
        "data-driven styling": {}
      },
      "expression": {
        "interpolated": false,
        "parameters": [
          "zoom"
        ]
      },
      "property-type": "data-constant"
    },
    "circle-stroke-width": {
      "type": "number",
      "default": 0,
      "minimum": 0,
      "transition": true,
      "units": "pixels",
      "doc": "The width of the circle's stroke. Strokes are placed outside of the `circle-radius`.",
      "sdk-support": {
        "basic functionality": {
          "js": "0.29.0",
          "android": "5.0.0",
          "ios": "3.5.0",
          "macos": "0.4.0"
        },
        "data-driven styling": {
          "js": "0.29.0",
          "android": "5.0.0",
          "ios": "3.5.0",
          "macos": "0.4.0"
        }
      },
      "expression": {
        "interpolated": true,
        "parameters": [
          "zoom",
          "feature",
          "feature-state"
        ]
      },
      "property-type": "data-driven"
    },
    "circle-stroke-color": {
      "type": "color",
      "default": "#000000",
      "doc": "The stroke color of the circle.",
      "transition": true,
      "sdk-support": {
        "basic functionality": {
          "js": "0.29.0",
          "android": "5.0.0",
          "ios": "3.5.0",
          "macos": "0.4.0"
        },
        "data-driven styling": {
          "js": "0.29.0",
          "android": "5.0.0",
          "ios": "3.5.0",
          "macos": "0.4.0"
        }
      },
      "expression": {
        "interpolated": true,
        "parameters": [
          "zoom",
          "feature",
          "feature-state"
        ]
      },
      "property-type": "data-driven"
    },
    "circle-stroke-opacity": {
      "type": "number",
      "doc": "The opacity of the circle's stroke.",
      "default": 1,
      "minimum": 0,
      "maximum": 1,
      "transition": true,
      "sdk-support": {
        "basic functionality": {
          "js": "0.29.0",
          "android": "5.0.0",
          "ios": "3.5.0",
          "macos": "0.4.0"
        },
        "data-driven styling": {
          "js": "0.29.0",
          "android": "5.0.0",
          "ios": "3.5.0",
          "macos": "0.4.0"
        }
      },
      "expression": {
        "interpolated": true,
        "parameters": [
          "zoom",
          "feature",
          "feature-state"
        ]
      },
      "property-type": "data-driven"
    }
  },
  "paint_heatmap": {
    "heatmap-radius": {
      "type": "number",
      "default": 30,
      "minimum": 1,
      "transition": true,
      "units": "pixels",
      "doc": "Radius of influence of one heatmap point in pixels. Increasing the value makes the heatmap smoother, but less detailed.",
      "sdk-support": {
        "basic functionality": {
          "js": "0.41.0",
          "android": "6.0.0",
          "ios": "4.0.0",
          "macos": "0.7.0"
        },
        "data-driven styling": {
          "js": "0.43.0",
          "android": "6.0.0",
          "ios": "4.0.0",
          "macos": "0.7.0"
        }
      },
      "expression": {
        "interpolated": true,
        "parameters": [
          "zoom",
          "feature",
          "feature-state"
        ]
      },
      "property-type": "data-driven"
    },
    "heatmap-weight": {
      "type": "number",
      "default": 1,
      "minimum": 0,
      "transition": false,
      "doc": "A measure of how much an individual point contributes to the heatmap. A value of 10 would be equivalent to having 10 points of weight 1 in the same spot. Especially useful when combined with clustering.",
      "sdk-support": {
        "basic functionality": {
          "js": "0.41.0",
          "android": "6.0.0",
          "ios": "4.0.0",
          "macos": "0.7.0"
        },
        "data-driven styling": {
          "js": "0.41.0",
          "android": "6.0.0",
          "ios": "4.0.0",
          "macos": "0.7.0"
        }
      },
      "expression": {
        "interpolated": true,
        "parameters": [
          "zoom",
          "feature",
          "feature-state"
        ]
      },
      "property-type": "data-driven"
    },
    "heatmap-intensity": {
      "type": "number",
      "default": 1,
      "minimum": 0,
      "transition": true,
      "doc": "Similar to `heatmap-weight` but controls the intensity of the heatmap globally. Primarily used for adjusting the heatmap based on zoom level.",
      "sdk-support": {
        "basic functionality": {
          "js": "0.41.0",
          "android": "6.0.0",
          "ios": "4.0.0",
          "macos": "0.7.0"
        },
        "data-driven styling": {}
      },
      "expression": {
        "interpolated": true,
        "parameters": [
          "zoom"
        ]
      },
      "property-type": "data-constant"
    },
    "heatmap-color": {
      "type": "color",
      "default": [
        "interpolate",
        [
          "linear"
        ],
        [
          "heatmap-density"
        ],
        0,
        "rgba(0, 0, 255, 0)",
        0.1,
        "royalblue",
        0.3,
        "cyan",
        0.5,
        "lime",
        0.7,
        "yellow",
        1,
        "red"
      ],
      "doc": "Defines the color of each pixel based on its density value in a heatmap.  Should be an expression that uses `[\"heatmap-density\"]` as input.",
      "transition": false,
      "sdk-support": {
        "basic functionality": {
          "js": "0.41.0",
          "android": "6.0.0",
          "ios": "4.0.0",
          "macos": "0.7.0"
        },
        "data-driven styling": {}
      },
      "expression": {
        "interpolated": true,
        "parameters": [
          "heatmap-density"
        ]
      },
      "property-type": "color-ramp"
    },
    "heatmap-opacity": {
      "type": "number",
      "doc": "The global opacity at which the heatmap layer will be drawn.",
      "default": 1,
      "minimum": 0,
      "maximum": 1,
      "transition": true,
      "sdk-support": {
        "basic functionality": {
          "js": "0.41.0",
          "android": "6.0.0",
          "ios": "4.0.0",
          "macos": "0.7.0"
        },
        "data-driven styling": {}
      },
      "expression": {
        "interpolated": true,
        "parameters": [
          "zoom"
        ]
      },
      "property-type": "data-constant"
    }
  },
  "paint_symbol": {
    "icon-opacity": {
      "doc": "The opacity at which the icon will be drawn.",
      "type": "number",
      "default": 1,
      "minimum": 0,
      "maximum": 1,
      "transition": true,
      "requires": [
        "icon-image"
      ],
      "sdk-support": {
        "basic functionality": {
          "js": "0.10.0",
          "android": "2.0.1",
          "ios": "2.0.0",
          "macos": "0.1.0"
        },
        "data-driven styling": {
          "js": "0.33.0",
          "android": "5.0.0",
          "ios": "3.5.0",
          "macos": "0.4.0"
        }
      },
      "expression": {
        "interpolated": true,
        "parameters": [
          "zoom",
          "feature",
          "feature-state"
        ]
      },
      "property-type": "data-driven"
    },
    "icon-color": {
      "type": "color",
      "default": "#000000",
      "transition": true,
      "doc": "The color of the icon. This can only be used with sdf icons.",
      "requires": [
        "icon-image"
      ],
      "sdk-support": {
        "basic functionality": {
          "js": "0.10.0",
          "android": "2.0.1",
          "ios": "2.0.0",
          "macos": "0.1.0"
        },
        "data-driven styling": {
          "js": "0.33.0",
          "android": "5.0.0",
          "ios": "3.5.0",
          "macos": "0.4.0"
        }
      },
      "expression": {
        "interpolated": true,
        "parameters": [
          "zoom",
          "feature",
          "feature-state"
        ]
      },
      "property-type": "data-driven"
    },
    "icon-halo-color": {
      "type": "color",
      "default": "rgba(0, 0, 0, 0)",
      "transition": true,
      "doc": "The color of the icon's halo. Icon halos can only be used with SDF icons.",
      "requires": [
        "icon-image"
      ],
      "sdk-support": {
        "basic functionality": {
          "js": "0.10.0",
          "android": "2.0.1",
          "ios": "2.0.0",
          "macos": "0.1.0"
        },
        "data-driven styling": {
          "js": "0.33.0",
          "android": "5.0.0",
          "ios": "3.5.0",
          "macos": "0.4.0"
        }
      },
      "expression": {
        "interpolated": true,
        "parameters": [
          "zoom",
          "feature",
          "feature-state"
        ]
      },
      "property-type": "data-driven"
    },
    "icon-halo-width": {
      "type": "number",
      "default": 0,
      "minimum": 0,
      "transition": true,
      "units": "pixels",
      "doc": "Distance of halo to the icon outline.",
      "requires": [
        "icon-image"
      ],
      "sdk-support": {
        "basic functionality": {
          "js": "0.10.0",
          "android": "2.0.1",
          "ios": "2.0.0",
          "macos": "0.1.0"
        },
        "data-driven styling": {
          "js": "0.33.0",
          "android": "5.0.0",
          "ios": "3.5.0",
          "macos": "0.4.0"
        }
      },
      "expression": {
        "interpolated": true,
        "parameters": [
          "zoom",
          "feature",
          "feature-state"
        ]
      },
      "property-type": "data-driven"
    },
    "icon-halo-blur": {
      "type": "number",
      "default": 0,
      "minimum": 0,
      "transition": true,
      "units": "pixels",
      "doc": "Fade out the halo towards the outside.",
      "requires": [
        "icon-image"
      ],
      "sdk-support": {
        "basic functionality": {
          "js": "0.10.0",
          "android": "2.0.1",
          "ios": "2.0.0",
          "macos": "0.1.0"
        },
        "data-driven styling": {
          "js": "0.33.0",
          "android": "5.0.0",
          "ios": "3.5.0",
          "macos": "0.4.0"
        }
      },
      "expression": {
        "interpolated": true,
        "parameters": [
          "zoom",
          "feature",
          "feature-state"
        ]
      },
      "property-type": "data-driven"
    },
    "icon-translate": {
      "type": "array",
      "value": "number",
      "length": 2,
      "default": [
        0,
        0
      ],
      "transition": true,
      "units": "pixels",
      "doc": "Distance that the icon's anchor is moved from its original placement. Positive values indicate right and down, while negative values indicate left and up.",
      "requires": [
        "icon-image"
      ],
      "sdk-support": {
        "basic functionality": {
          "js": "0.10.0",
          "android": "2.0.1",
          "ios": "2.0.0",
          "macos": "0.1.0"
        },
        "data-driven styling": {}
      },
      "expression": {
        "interpolated": true,
        "parameters": [
          "zoom"
        ]
      },
      "property-type": "data-constant"
    },
    "icon-translate-anchor": {
      "type": "enum",
      "values": {
        "map": {
          "doc": "Icons are translated relative to the map."
        },
        "viewport": {
          "doc": "Icons are translated relative to the viewport."
        }
      },
      "doc": "Controls the frame of reference for `icon-translate`.",
      "default": "map",
      "requires": [
        "icon-image",
        "icon-translate"
      ],
      "sdk-support": {
        "basic functionality": {
          "js": "0.10.0",
          "android": "2.0.1",
          "ios": "2.0.0",
          "macos": "0.1.0"
        },
        "data-driven styling": {}
      },
      "expression": {
        "interpolated": false,
        "parameters": [
          "zoom"
        ]
      },
      "property-type": "data-constant"
    },
    "text-opacity": {
      "type": "number",
      "doc": "The opacity at which the text will be drawn.",
      "default": 1,
      "minimum": 0,
      "maximum": 1,
      "transition": true,
      "requires": [
        "text-field"
      ],
      "sdk-support": {
        "basic functionality": {
          "js": "0.10.0",
          "android": "2.0.1",
          "ios": "2.0.0",
          "macos": "0.1.0"
        },
        "data-driven styling": {
          "js": "0.33.0",
          "android": "5.0.0",
          "ios": "3.5.0",
          "macos": "0.4.0"
        }
      },
      "expression": {
        "interpolated": true,
        "parameters": [
          "zoom",
          "feature",
          "feature-state"
        ]
      },
      "property-type": "data-driven"
    },
    "text-color": {
      "type": "color",
      "doc": "The color with which the text will be drawn.",
      "default": "#000000",
      "transition": true,
      "requires": [
        "text-field"
      ],
      "sdk-support": {
        "basic functionality": {
          "js": "0.10.0",
          "android": "2.0.1",
          "ios": "2.0.0",
          "macos": "0.1.0"
        },
        "data-driven styling": {
          "js": "0.33.0",
          "android": "5.0.0",
          "ios": "3.5.0",
          "macos": "0.4.0"
        }
      },
      "expression": {
        "interpolated": true,
        "parameters": [
          "zoom",
          "feature",
          "feature-state"
        ]
      },
      "property-type": "data-driven"
    },
    "text-halo-color": {
      "type": "color",
      "default": "rgba(0, 0, 0, 0)",
      "transition": true,
      "doc": "The color of the text's halo, which helps it stand out from backgrounds.",
      "requires": [
        "text-field"
      ],
      "sdk-support": {
        "basic functionality": {
          "js": "0.10.0",
          "android": "2.0.1",
          "ios": "2.0.0",
          "macos": "0.1.0"
        },
        "data-driven styling": {
          "js": "0.33.0",
          "android": "5.0.0",
          "ios": "3.5.0",
          "macos": "0.4.0"
        }
      },
      "expression": {
        "interpolated": true,
        "parameters": [
          "zoom",
          "feature",
          "feature-state"
        ]
      },
      "property-type": "data-driven"
    },
    "text-halo-width": {
      "type": "number",
      "default": 0,
      "minimum": 0,
      "transition": true,
      "units": "pixels",
      "doc": "Distance of halo to the font outline. Max text halo width is 1/4 of the font-size.",
      "requires": [
        "text-field"
      ],
      "sdk-support": {
        "basic functionality": {
          "js": "0.10.0",
          "android": "2.0.1",
          "ios": "2.0.0",
          "macos": "0.1.0"
        },
        "data-driven styling": {
          "js": "0.33.0",
          "android": "5.0.0",
          "ios": "3.5.0",
          "macos": "0.4.0"
        }
      },
      "expression": {
        "interpolated": true,
        "parameters": [
          "zoom",
          "feature",
          "feature-state"
        ]
      },
      "property-type": "data-driven"
    },
    "text-halo-blur": {
      "type": "number",
      "default": 0,
      "minimum": 0,
      "transition": true,
      "units": "pixels",
      "doc": "The halo's fadeout distance towards the outside.",
      "requires": [
        "text-field"
      ],
      "sdk-support": {
        "basic functionality": {
          "js": "0.10.0",
          "android": "2.0.1",
          "ios": "2.0.0",
          "macos": "0.1.0"
        },
        "data-driven styling": {
          "js": "0.33.0",
          "android": "5.0.0",
          "ios": "3.5.0",
          "macos": "0.4.0"
        }
      },
      "expression": {
        "interpolated": true,
        "parameters": [
          "zoom",
          "feature",
          "feature-state"
        ]
      },
      "property-type": "data-driven"
    },
    "text-translate": {
      "type": "array",
      "value": "number",
      "length": 2,
      "default": [
        0,
        0
      ],
      "transition": true,
      "units": "pixels",
      "doc": "Distance that the text's anchor is moved from its original placement. Positive values indicate right and down, while negative values indicate left and up.",
      "requires": [
        "text-field"
      ],
      "sdk-support": {
        "basic functionality": {
          "js": "0.10.0",
          "android": "2.0.1",
          "ios": "2.0.0",
          "macos": "0.1.0"
        },
        "data-driven styling": {}
      },
      "expression": {
        "interpolated": true,
        "parameters": [
          "zoom"
        ]
      },
      "property-type": "data-constant"
    },
    "text-translate-anchor": {
      "type": "enum",
      "values": {
        "map": {
          "doc": "The text is translated relative to the map."
        },
        "viewport": {
          "doc": "The text is translated relative to the viewport."
        }
      },
      "doc": "Controls the frame of reference for `text-translate`.",
      "default": "map",
      "requires": [
        "text-field",
        "text-translate"
      ],
      "sdk-support": {
        "basic functionality": {
          "js": "0.10.0",
          "android": "2.0.1",
          "ios": "2.0.0",
          "macos": "0.1.0"
        },
        "data-driven styling": {}
      },
      "expression": {
        "interpolated": false,
        "parameters": [
          "zoom"
        ]
      },
      "property-type": "data-constant"
    }
  },
  "paint_raster": {
    "raster-opacity": {
      "type": "number",
      "doc": "The opacity at which the image will be drawn.",
      "default": 1,
      "minimum": 0,
      "maximum": 1,
      "transition": true,
      "sdk-support": {
        "basic functionality": {
          "js": "0.10.0",
          "android": "2.0.1",
          "ios": "2.0.0",
          "macos": "0.1.0"
        },
        "data-driven styling": {}
      },
      "expression": {
        "interpolated": true,
        "parameters": [
          "zoom"
        ]
      },
      "property-type": "data-constant"
    },
    "raster-hue-rotate": {
      "type": "number",
      "default": 0,
      "period": 360,
      "transition": true,
      "units": "degrees",
      "doc": "Rotates hues around the color wheel.",
      "sdk-support": {
        "basic functionality": {
          "js": "0.10.0",
          "android": "2.0.1",
          "ios": "2.0.0",
          "macos": "0.1.0"
        },
        "data-driven styling": {}
      },
      "expression": {
        "interpolated": true,
        "parameters": [
          "zoom"
        ]
      },
      "property-type": "data-constant"
    },
    "raster-brightness-min": {
      "type": "number",
      "doc": "Increase or reduce the brightness of the image. The value is the minimum brightness.",
      "default": 0,
      "minimum": 0,
      "maximum": 1,
      "transition": true,
      "sdk-support": {
        "basic functionality": {
          "js": "0.10.0",
          "android": "2.0.1",
          "ios": "2.0.0",
          "macos": "0.1.0"
        },
        "data-driven styling": {}
      },
      "expression": {
        "interpolated": true,
        "parameters": [
          "zoom"
        ]
      },
      "property-type": "data-constant"
    },
    "raster-brightness-max": {
      "type": "number",
      "doc": "Increase or reduce the brightness of the image. The value is the maximum brightness.",
      "default": 1,
      "minimum": 0,
      "maximum": 1,
      "transition": true,
      "sdk-support": {
        "basic functionality": {
          "js": "0.10.0",
          "android": "2.0.1",
          "ios": "2.0.0",
          "macos": "0.1.0"
        },
        "data-driven styling": {}
      },
      "expression": {
        "interpolated": true,
        "parameters": [
          "zoom"
        ]
      },
      "property-type": "data-constant"
    },
    "raster-saturation": {
      "type": "number",
      "doc": "Increase or reduce the saturation of the image.",
      "default": 0,
      "minimum": -1,
      "maximum": 1,
      "transition": true,
      "sdk-support": {
        "basic functionality": {
          "js": "0.10.0",
          "android": "2.0.1",
          "ios": "2.0.0",
          "macos": "0.1.0"
        },
        "data-driven styling": {}
      },
      "expression": {
        "interpolated": true,
        "parameters": [
          "zoom"
        ]
      },
      "property-type": "data-constant"
    },
    "raster-contrast": {
      "type": "number",
      "doc": "Increase or reduce the contrast of the image.",
      "default": 0,
      "minimum": -1,
      "maximum": 1,
      "transition": true,
      "sdk-support": {
        "basic functionality": {
          "js": "0.10.0",
          "android": "2.0.1",
          "ios": "2.0.0",
          "macos": "0.1.0"
        },
        "data-driven styling": {}
      },
      "expression": {
        "interpolated": true,
        "parameters": [
          "zoom"
        ]
      },
      "property-type": "data-constant"
    },
    "raster-resampling": {
      "type": "enum",
      "doc": "The resampling/interpolation method to use for overscaling, also known as texture magnification filter",
      "values": {
        "linear": {
          "doc": "(Bi)linear filtering interpolates pixel values using the weighted average of the four closest original source pixels creating a smooth but blurry look when overscaled"
        },
        "nearest": {
          "doc": "Nearest neighbor filtering interpolates pixel values using the nearest original source pixel creating a sharp but pixelated look when overscaled"
        }
      },
      "default": "linear",
      "sdk-support": {
        "basic functionality": {
          "js": "0.47.0",
          "android": "6.3.0",
          "ios": "4.2.0",
          "macos": "0.9.0"
        },
        "data-driven styling": {}
      },
      "expression": {
        "interpolated": false,
        "parameters": [
          "zoom"
        ]
      },
      "property-type": "data-constant"
    },
    "raster-fade-duration": {
      "type": "number",
      "default": 300,
      "minimum": 0,
      "transition": false,
      "units": "milliseconds",
      "doc": "Fade duration when a new tile is added.",
      "sdk-support": {
        "basic functionality": {
          "js": "0.10.0",
          "android": "2.0.1",
          "ios": "2.0.0",
          "macos": "0.1.0"
        },
        "data-driven styling": {}
      },
      "expression": {
        "interpolated": true,
        "parameters": [
          "zoom"
        ]
      },
      "property-type": "data-constant"
    }
  },
  "paint_hillshade": {
    "hillshade-illumination-direction": {
      "type": "number",
      "default": 335,
      "minimum": 0,
      "maximum": 359,
      "doc": "The direction of the light source used to generate the hillshading with 0 as the top of the viewport if `hillshade-illumination-anchor` is set to `viewport` and due north if `hillshade-illumination-anchor` is set to `map`.",
      "transition": false,
      "sdk-support": {
        "basic functionality": {
          "js": "0.43.0",
          "android": "6.0.0",
          "ios": "4.0.0",
          "macos": "0.7.0"
        },
        "data-driven styling": {}
      },
      "expression": {
        "interpolated": true,
        "parameters": [
          "zoom"
        ]
      },
      "property-type": "data-constant"
    },
    "hillshade-illumination-anchor": {
      "type": "enum",
      "values": {
        "map": {
            "doc": "The hillshade illumination is relative to the north direction."
        },
        "viewport": {
            "doc": "The hillshade illumination is relative to the top of the viewport."
        }
      },
      "default": "viewport",
      "doc": "Direction of light source when map is rotated.",
      "sdk-support": {
        "basic functionality": {
          "js": "0.43.0",
          "android": "6.0.0",
          "ios": "4.0.0",
          "macos": "0.7.0"
        },
        "data-driven styling": {}
      },
      "expression": {
        "interpolated": false,
        "parameters": [
          "zoom"
        ]
      },
      "property-type": "data-constant"
    },
    "hillshade-exaggeration": {
      "type": "number",
      "doc": "Intensity of the hillshade",
      "default": 0.5,
      "minimum": 0,
      "maximum": 1,
      "transition": true,
      "sdk-support": {
        "basic functionality": {
          "js": "0.43.0",
          "android": "6.0.0",
          "ios": "4.0.0",
          "macos": "0.7.0"
        },
        "data-driven styling": {}
      },
      "expression": {
        "interpolated": true,
        "parameters": [
          "zoom"
        ]
      },
      "property-type": "data-constant"
    },
    "hillshade-shadow-color": {
      "type": "color",
      "default": "#000000",
      "doc": "The shading color of areas that face away from the light source.",
      "transition": true,
      "sdk-support": {
        "basic functionality": {
          "js": "0.43.0",
          "android": "6.0.0",
          "ios": "4.0.0",
          "macos": "0.7.0"
        },
        "data-driven styling": {}
      },
      "expression": {
        "interpolated": true,
        "parameters": [
          "zoom"
        ]
      },
      "property-type": "data-constant"
    },
    "hillshade-highlight-color": {
      "type": "color",
      "default": "#FFFFFF",
      "doc": "The shading color of areas that faces towards the light source.",
      "transition": true,
      "sdk-support": {
        "basic functionality": {
          "js": "0.43.0",
          "android": "6.0.0",
          "ios": "4.0.0",
          "macos": "0.7.0"
        },
        "data-driven styling": {}
      },
      "expression": {
        "interpolated": true,
        "parameters": [
          "zoom"
        ]
      },
      "property-type": "data-constant"
    },
    "hillshade-accent-color": {
      "type": "color",
      "default": "#000000",
      "doc": "The shading color used to accentuate rugged terrain like sharp cliffs and gorges.",
      "transition": true,
      "sdk-support": {
        "basic functionality": {
          "js": "0.43.0",
          "android": "6.0.0",
          "ios": "4.0.0",
          "macos": "0.7.0"
        },
        "data-driven styling": {}
      },
      "expression": {
        "interpolated": true,
        "parameters": [
          "zoom"
        ]
      },
      "property-type": "data-constant"
    }
  },
  "paint_background": {
    "background-color": {
      "type": "color",
      "default": "#000000",
      "doc": "The color with which the background will be drawn.",
      "transition": true,
      "requires": [
        {
          "!": "background-pattern"
        }
      ],
      "sdk-support": {
        "basic functionality": {
          "js": "0.10.0",
          "android": "2.0.1",
          "ios": "2.0.0",
          "macos": "0.1.0"
        }
      },
      "expression": {
        "interpolated": true,
        "parameters": [
          "zoom"
        ]
      },
      "property-type": "data-constant"
    },
    "background-pattern": {
      "type": "string",
      "transition": true,
      "doc": "Name of image in sprite to use for drawing an image background. For seamless patterns, image width and height must be a factor of two (2, 4, 8, ..., 512). Note that zoom-dependent expressions will be evaluated only at integer zoom levels.",
      "sdk-support": {
        "basic functionality": {
          "js": "0.10.0",
          "android": "2.0.1",
          "ios": "2.0.0",
          "macos": "0.1.0"
        }
      },
      "expression": {
        "interpolated": false,
        "parameters": [
          "zoom"
        ]
      },
      "property-type": "cross-faded"
    },
    "background-opacity": {
      "type": "number",
      "default": 1,
      "minimum": 0,
      "maximum": 1,
      "doc": "The opacity at which the background will be drawn.",
      "transition": true,
      "sdk-support": {
        "basic functionality": {
          "js": "0.10.0",
          "android": "2.0.1",
          "ios": "2.0.0",
          "macos": "0.1.0"
        }
      },
      "expression": {
        "interpolated": true,
        "parameters": [
          "zoom"
        ]
      },
      "property-type": "data-constant"
    }
  },
  "transition": {
    "duration": {
      "type": "number",
      "default": 300,
      "minimum": 0,
      "units": "milliseconds",
      "doc": "Time allotted for transitions to complete."
    },
    "delay": {
      "type": "number",
      "default": 0,
      "minimum": 0,
      "units": "milliseconds",
      "doc": "Length of time before a transition begins."
    }
  },
  "property-type": {
    "data-driven": {
      "type": "property-type",
      "doc": "Property is interpolable and can be represented using a property expression."
    },
    "cross-faded": {
      "type": "property-type",
      "doc": "Property is non-interpolable; rather, its values will be cross-faded to smoothly transition between integer zooms."
    },
    "cross-faded-data-driven": {
      "type": "property-type",
      "doc": "Property is non-interpolable; rather, its values will be cross-faded to smoothly transition between integer zooms. It can be represented using a property expression."
    },
    "color-ramp": {
      "type": "property-type",
      "doc": "Property should be specified using a color ramp from which the output color can be sampled based on a property calculation."
    },
    "data-constant": {
      "type": "property-type",
      "doc": "Property is interpolable but cannot be represented using a property expression."
    },
    "constant": {
      "type": "property-type",
      "doc": "Property is constant across all zoom levels and property values."
    }
  }
}<|MERGE_RESOLUTION|>--- conflicted
+++ resolved
@@ -1863,14 +1863,6 @@
           "android": "7.4.0",
           "ios": "4.10.0",
           "macos": "0.14.0"
-<<<<<<< HEAD
-=======
-        }
-      },
-      "requires": [
-        {
-          "!" : "text-offset"
->>>>>>> 783ae48b
         }
       },
       "requires": [
