// @flow

import {version} from '../../package.json';
import {extend, bindAll, warnOnce, uniqueId} from '../util/util.js';
import browser from '../util/browser.js';
import window from '../util/window.js';
const {HTMLImageElement, HTMLElement, ImageBitmap} = window;
import DOM from '../util/dom.js';
import {getImage, getJSON, ResourceType} from '../util/ajax.js';
import {RequestManager, getMapSessionAPI, postMapLoadEvent, AUTH_ERR_MSG, storeAuthState, removeAuthState} from '../util/mapbox.js';
import Style from '../style/style.js';
import EvaluationParameters from '../style/evaluation_parameters.js';
import Painter from '../render/painter.js';
import Transform from '../geo/transform.js';
import Hash from './hash.js';
import HandlerManager from './handler_manager.js';
import Camera from './camera.js';
import LngLat from '../geo/lng_lat.js';
import MercatorCoordinate from '../geo/mercator_coordinate.js';
import LngLatBounds from '../geo/lng_lat_bounds.js';
import Point from '@mapbox/point-geometry';
import AttributionControl from './control/attribution_control.js';
import LogoControl from './control/logo_control.js';
import {supported} from '@mapbox/mapbox-gl-supported';
import {RGBAImage} from '../util/image.js';
import {Event, ErrorEvent} from '../util/evented.js';
import {MapMouseEvent} from './events.js';
import TaskQueue from '../util/task_queue.js';
import webpSupported from '../util/webp_supported.js';
import {PerformanceMarkers, PerformanceUtils} from '../util/performance.js';
import Marker from '../ui/marker.js';
import EasedVariable from '../util/eased_variable.js';

import {setCacheLimits} from '../util/tile_request_cache.js';

import type {PointLike} from '@mapbox/point-geometry';
import type {RequestTransformFunction} from '../util/mapbox.js';
import type {LngLatLike} from '../geo/lng_lat.js';
import type {LngLatBoundsLike} from '../geo/lng_lat_bounds.js';
import type {StyleOptions, StyleSetterOptions} from '../style/style.js';
import type {MapEvent, MapDataEvent} from './events.js';
import type {CustomLayerInterface} from '../style/style_layer/custom_style_layer.js';
import type {StyleImageInterface, StyleImageMetadata} from '../style/style_image.js';
import Terrain from '../style/terrain.js';
import Fog from '../style/fog.js';

import type ScrollZoomHandler from './handler/scroll_zoom.js';
import type BoxZoomHandler from './handler/box_zoom.js';
import type {TouchPitchHandler} from './handler/touch_zoom_rotate.js';
import type DragRotateHandler from './handler/shim/drag_rotate.js';
import type DragPanHandler, {DragPanOptions} from './handler/shim/drag_pan.js';
import type KeyboardHandler from './handler/keyboard.js';
import type DoubleClickZoomHandler from './handler/shim/dblclick_zoom.js';
import type TouchZoomRotateHandler from './handler/shim/touch_zoom_rotate.js';
import defaultLocale from './default_locale.js';
import type {TaskID} from '../util/task_queue.js';
import type {Cancelable} from '../types/cancelable.js';
import type {
    LayerSpecification,
    FilterSpecification,
    StyleSpecification,
    LightSpecification,
    TerrainSpecification,
    FogSpecification,
    SourceSpecification,
    ProjectionSpecification
} from '../style-spec/types.js';
import type {ElevationQueryOptions} from '../terrain/elevation.js';

type ControlPosition = 'top-left' | 'top-right' | 'bottom-left' | 'bottom-right';
/* eslint-disable no-use-before-define */
type IControl = {
    onAdd(map: Map): HTMLElement;
    onRemove(map: Map): void;

    +getDefaultPosition?: () => ControlPosition;
}
/* eslint-enable no-use-before-define */

export const AVERAGE_ELEVATION_SAMPLING_INTERVAL = 500; // ms
export const AVERAGE_ELEVATION_EASE_TIME = 300; // ms
export const AVERAGE_ELEVATION_EASE_THRESHOLD = 1; // meters
export const AVERAGE_ELEVATION_CHANGE_THRESHOLD = 1e-4; // meters

type MapOptions = {
    hash?: boolean | string,
    interactive?: boolean,
    container: HTMLElement | string,
    bearingSnap?: number,
    attributionControl?: boolean,
    customAttribution?: string | Array<string>,
    logoPosition?: ControlPosition,
    failIfMajorPerformanceCaveat?: boolean,
    preserveDrawingBuffer?: boolean,
    antialias?: boolean,
    refreshExpiredTiles?: boolean,
    maxBounds?: LngLatBoundsLike,
    scrollZoom?: boolean,
    minZoom?: ?number,
    maxZoom?: ?number,
    minPitch?: ?number,
    maxPitch?: ?number,
    boxZoom?: boolean,
    dragRotate?: boolean,
    dragPan?: DragPanOptions,
    keyboard?: boolean,
    doubleClickZoom?: boolean,
    touchZoomRotate?: boolean,
    touchPitch?: boolean,
    cooperativeGestures?: boolean,
    trackResize?: boolean,
    center?: LngLatLike,
    zoom?: number,
    bearing?: number,
    pitch?: number,
    optimizeForTerrain?: boolean,
    renderWorldCopies?: boolean,
    maxTileCacheSize?: number,
    transformRequest?: RequestTransformFunction,
    accessToken: string,
    testMode: ?boolean,
    locale?: Object,
    projection?: ProjectionSpecification | string
};

const defaultMinZoom = -2;
const defaultMaxZoom = 22;

// the default values, but also the valid range
const defaultMinPitch = 0;
const defaultMaxPitch = 85;

const defaultOptions = {
    center: [0, 0],
    zoom: 0,
    bearing: 0,
    pitch: 0,

    minZoom: defaultMinZoom,
    maxZoom: defaultMaxZoom,

    minPitch: defaultMinPitch,
    maxPitch: defaultMaxPitch,

    interactive: true,
    scrollZoom: true,
    boxZoom: true,
    dragRotate: true,
    dragPan: true,
    keyboard: true,
    doubleClickZoom: true,
    touchZoomRotate: true,
    touchPitch: true,
    cooperativeGestures: false,

    bearingSnap: 7,
    clickTolerance: 3,
    pitchWithRotate: true,

    hash: false,
    attributionControl: true,

    failIfMajorPerformanceCaveat: false,
    preserveDrawingBuffer: false,
    trackResize: true,
    optimizeForTerrain: true,
    renderWorldCopies: true,
    refreshExpiredTiles: true,
    maxTileCacheSize: null,
    localIdeographFontFamily: 'sans-serif',
    localFontFamily: null,
    transformRequest: null,
    accessToken: null,
    fadeDuration: 300,
    crossSourceCollisions: true
};

/**
 * The `Map` object represents the map on your page. It exposes methods
 * and properties that enable you to programmatically change the map,
 * and fires events as users interact with it.
 *
 * You create a `Map` by specifying a `container` and other options.
 * Then Mapbox GL JS initializes the map on the page and returns your `Map`
 * object.
 *
 * @extends Evented
 * @param {Object} options
 * @param {HTMLElement|string} options.container The HTML element in which Mapbox GL JS will render the map, or the element's string `id`. The specified element must have no children.
 * @param {number} [options.minZoom=0] The minimum zoom level of the map (0-24).
 * @param {number} [options.maxZoom=22] The maximum zoom level of the map (0-24).
 * @param {number} [options.minPitch=0] The minimum pitch of the map (0-85).
 * @param {number} [options.maxPitch=85] The maximum pitch of the map (0-85).
 * @param {Object | string} options.style The map's Mapbox style. This must be an a JSON object conforming to
 * the schema described in the [Mapbox Style Specification](https://mapbox.com/mapbox-gl-style-spec/), or a URL
 * to such JSON. Can accept a null value to allow adding a style manually.
 *
 * To load a style from the Mapbox API, you can use a URL of the form `mapbox://styles/:owner/:style`,
 * where `:owner` is your Mapbox account name and `:style` is the style ID. You can also use a
 * [Mapbox-owned style](https://docs.mapbox.com/api/maps/styles/#mapbox-styles):
 *
 *  * `mapbox://styles/mapbox/streets-v11`
 *  * `mapbox://styles/mapbox/outdoors-v11`
 *  * `mapbox://styles/mapbox/light-v10`
 *  * `mapbox://styles/mapbox/dark-v10`
 *  * `mapbox://styles/mapbox/satellite-v9`
 *  * `mapbox://styles/mapbox/satellite-streets-v11`
 *  * `mapbox://styles/mapbox/navigation-day-v1`
 *  * `mapbox://styles/mapbox/navigation-night-v1`.
 *
 * Tilesets hosted with Mapbox can be style-optimized if you append `?optimize=true` to the end of your style URL, like `mapbox://styles/mapbox/streets-v11?optimize=true`.
 * Learn more about style-optimized vector tiles in our [API documentation](https://www.mapbox.com/api-documentation/maps/#retrieve-tiles).
 *
 * @param {(boolean|string)} [options.hash=false] If `true`, the map's [position](https://docs.mapbox.com/help/glossary/camera) (zoom, center latitude, center longitude, bearing, and pitch) will be synced with the hash fragment of the page's URL.
 *   For example, `http://path/to/my/page.html#2.59/39.26/53.07/-24.1/60`.
 *   An additional string may optionally be provided to indicate a parameter-styled hash,
 *   for example http://path/to/my/page.html#map=2.59/39.26/53.07/-24.1/60&foo=bar, where `foo`
 *   is a custom parameter and `bar` is an arbitrary hash distinct from the map hash.
 * @param {boolean} [options.interactive=true] If `false`, no mouse, touch, or keyboard listeners will be attached to the map, so it will not respond to interaction.
 * @param {number} [options.bearingSnap=7] The threshold, measured in degrees, that determines when the map's
 *   bearing will snap to north. For example, with a `bearingSnap` of 7, if the user rotates
 *   the map within 7 degrees of north, the map will automatically snap to exact north.
 * @param {boolean} [options.pitchWithRotate=true] If `false`, the map's pitch (tilt) control with "drag to rotate" interaction will be disabled.
 * @param {number} [options.clickTolerance=3] The max number of pixels a user can shift the mouse pointer during a click for it to be considered a valid click (as opposed to a mouse drag).
 * @param {boolean} [options.attributionControl=true] If `true`, an {@link AttributionControl} will be added to the map.
 * @param {string | Array<string>} [options.customAttribution=null] String or strings to show in an {@link AttributionControl}. Only applicable if `options.attributionControl` is `true`.
 * @param {string} [options.logoPosition='bottom-left'] A string representing the position of the Mapbox wordmark on the map. Valid options are `top-left`,`top-right`, `bottom-left`, `bottom-right`.
 * @param {boolean} [options.failIfMajorPerformanceCaveat=false] If `true`, map creation will fail if the performance of Mapbox GL JS would be dramatically worse than expected (a software renderer would be used).
 * @param {boolean} [options.preserveDrawingBuffer=false] If `true`, the map's canvas can be exported to a PNG using `map.getCanvas().toDataURL()`. This is `false` by default as a performance optimization.
 * @param {boolean} [options.antialias=false] If `true`, the gl context will be created with [MSAA antialiasing](https://en.wikipedia.org/wiki/Multisample_anti-aliasing), which can be useful for antialiasing custom layers. This is `false` by default as a performance optimization.
 * @param {boolean} [options.refreshExpiredTiles=true] If `false`, the map won't attempt to re-request tiles once they expire per their HTTP `cacheControl`/`expires` headers.
 * @param {LngLatBoundsLike} [options.maxBounds=null] If set, the map will be constrained to the given bounds.
 * @param {boolean|Object} [options.scrollZoom=true] If `true`, the "scroll to zoom" interaction is enabled. An `Object` value is passed as options to {@link ScrollZoomHandler#enable}.
 * @param {boolean} [options.boxZoom=true] If `true`, the "box zoom" interaction is enabled (see {@link BoxZoomHandler}).
 * @param {boolean} [options.dragRotate=true] If `true`, the "drag to rotate" interaction is enabled (see {@link DragRotateHandler}).
 * @param {boolean | Object} [options.dragPan=true] If `true`, the "drag to pan" interaction is enabled. An `Object` value is passed as options to {@link DragPanHandler#enable}.
 * @param {boolean} [options.keyboard=true] If `true`, keyboard shortcuts are enabled (see {@link KeyboardHandler}).
 * @param {boolean} [options.doubleClickZoom=true] If `true`, the "double click to zoom" interaction is enabled (see {@link DoubleClickZoomHandler}).
 * @param {boolean | Object} [options.touchZoomRotate=true] If `true`, the "pinch to rotate and zoom" interaction is enabled. An `Object` value is passed as options to {@link TouchZoomRotateHandler#enable}.
 * @param {boolean | Object} [options.touchPitch=true] If `true`, the "drag to pitch" interaction is enabled. An `Object` value is passed as options to {@link TouchPitchHandler}.
 * @param {boolean} [options.cooperativeGestures] If `true`, scroll zoom will require pressing the ctrl or ⌘ key while scrolling to zoom map, and touch pan will require using two fingers while panning to move the map. Touch pitch will require three fingers to activate if enabled.
 * @param {boolean} [options.trackResize=true] If `true`, the map will automatically resize when the browser window resizes.
 * @param {LngLatLike} [options.center=[0, 0]] The initial geographical [centerpoint](https://docs.mapbox.com/help/glossary/camera#center) of the map. If `center` is not specified in the constructor options, Mapbox GL JS will look for it in the map's style object. If it is not specified in the style, either, it will default to `[0, 0]` Note: Mapbox GL uses longitude, latitude coordinate order (as opposed to latitude, longitude) to match GeoJSON.
 * @param {number} [options.zoom=0] The initial [zoom](https://docs.mapbox.com/help/glossary/camera#zoom) level of the map. If `zoom` is not specified in the constructor options, Mapbox GL JS will look for it in the map's style object. If it is not specified in the style, either, it will default to `0`.
 * @param {number} [options.bearing=0] The initial [bearing](https://docs.mapbox.com/help/glossary/camera#bearing) (rotation) of the map, measured in degrees counter-clockwise from north. If `bearing` is not specified in the constructor options, Mapbox GL JS will look for it in the map's style object. If it is not specified in the style, either, it will default to `0`.
 * @param {number} [options.pitch=0] The initial [pitch](https://docs.mapbox.com/help/glossary/camera#pitch) (tilt) of the map, measured in degrees away from the plane of the screen (0-85). If `pitch` is not specified in the constructor options, Mapbox GL JS will look for it in the map's style object. If it is not specified in the style, either, it will default to `0`.
 * @param {LngLatBoundsLike} [options.bounds=null] The initial bounds of the map. If `bounds` is specified, it overrides `center` and `zoom` constructor options.
 * @param {Object} [options.fitBoundsOptions] A {@link Map#fitBounds} options object to use _only_ when fitting the initial `bounds` provided above.
 * @param {boolean} [options.optimizeForTerrain=true] With terrain on, if `true`, the map will render for performance priority, which may lead to layer reordering allowing to maximize performance (layers that are draped over terrain will be drawn first, including fill, line, background, hillshade and raster). Otherwise, if set to `false`, the map will always be drawn for layer order priority.
 * @param {boolean} [options.renderWorldCopies=true] If `true`, multiple copies of the world will be rendered side by side beyond -180 and 180 degrees longitude. If set to `false`:
 * - When the map is zoomed out far enough that a single representation of the world does not fill the map's entire
 * container, there will be blank space beyond 180 and -180 degrees longitude.
 * - Features that cross 180 and -180 degrees longitude will be cut in two (with one portion on the right edge of the
 * map and the other on the left edge of the map) at every zoom level.
 * @param {number} [options.maxTileCacheSize=null] The maximum number of tiles stored in the tile cache for a given source. If omitted, the cache will be dynamically sized based on the current viewport.
 * @param {string} [options.localIdeographFontFamily='sans-serif'] Defines a CSS font-family for locally overriding generation of glyphs in the 'CJK Unified Ideographs', 'Hiragana', 'Katakana', 'Hangul Syllables' and 'CJK Symbols and Punctuation' ranges.
 *   In these ranges, font settings from the map's style will be ignored, except for font-weight keywords (light/regular/medium/bold).
 *   Set to `false`, to enable font settings from the map's style for these glyph ranges. Note that [Mapbox Studio](https://studio.mapbox.com/) sets this value to `false` by default.
 *   The purpose of this option is to avoid bandwidth-intensive glyph server requests. For an example of this option in use, see [Use locally generated ideographs](https://www.mapbox.com/mapbox-gl-js/example/local-ideographs).
 * @param {string} [options.localFontFamily=false] Defines a CSS
 *   font-family for locally overriding generation of all glyphs. Font settings from the map's style will be ignored, except for font-weight keywords (light/regular/medium/bold).
 *   If set, this option overrides the setting in localIdeographFontFamily.
 * @param {RequestTransformFunction} [options.transformRequest=null] A callback run before the Map makes a request for an external URL. The callback can be used to modify the url, set headers, or set the credentials property for cross-origin requests.
 *   Expected to return a {@link RequestParameters} object with a `url` property and optionally `headers` and `credentials` properties.
 * @param {boolean} [options.collectResourceTiming=false] If `true`, Resource Timing API information will be collected for requests made by GeoJSON and Vector Tile web workers (this information is normally inaccessible from the main Javascript thread). Information will be returned in a `resourceTiming` property of relevant `data` events.
 * @param {number} [options.fadeDuration=300] Controls the duration of the fade-in/fade-out animation for label collisions, in milliseconds. This setting affects all symbol layers. This setting does not affect the duration of runtime styling transitions or raster tile cross-fading.
 * @param {boolean} [options.crossSourceCollisions=true] If `true`, symbols from multiple sources can collide with each other during collision detection. If `false`, collision detection is run separately for the symbols in each source.
 * @param {string} [options.accessToken=null] If specified, map will use this [token](https://docs.mapbox.com/help/glossary/access-token/) instead of the one defined in `mapboxgl.accessToken`.
 * @param {Object} [options.locale=null] A patch to apply to the default localization table for UI strings such as control tooltips. The `locale` object maps namespaced UI string IDs to translated strings in the target language;
 *  see `src/ui/default_locale.js` for an example with all supported string IDs. The object may specify all UI strings (thereby adding support for a new translation) or only a subset of strings (thereby patching the default translation table).
 * @param {boolean} [options.testMode=false] Silences errors and warnings generated due to an invalid accessToken, useful when using the library to write unit tests.
 * @param {ProjectionSpecification} [options.projection='mercator'] The projection the map should be rendered in. Available projections are Albers ('albers'), Equal Earth ('equalEarth'), Equirectangular/Plate Carrée/WGS84 ('equirectangular'), Lambert ('lambertConformalConic'), Mercator ('mercator'), Natural Earth ('naturalEarth'), and Winkel Tripel ('winkelTripel').
 *  Conic projections such as Albers and Lambert have configurable `center` and `parallels` properties that allow developers to define the region in which the projection has minimal distortion; see the example for how to configure these properties.
 * @example
 * const map = new mapboxgl.Map({
 *     container: 'map', // container ID
 *     center: [-122.420679, 37.772537], // starting position [lng, lat]
 *     zoom: 13, // starting zoom
 *     style: 'mapbox://styles/mapbox/streets-v11', // style URL or style object
 *     hash: true, // sync `center`, `zoom`, `pitch`, and `bearing` with URL
 *     // Use `transformRequest` to modify requests that begin with `http://myHost`.
 *     transformRequest: (url, resourceType) => {
 *         if (resourceType === 'Source' && url.startsWith('http://myHost')) {
 *             return {
 *                 url: url.replace('http', 'https'),
 *                 headers: {'my-custom-header': true},
 *                 credentials: 'include'  // Include cookies for cross-origin requests
 *             };
 *         }
 *     }
 * });
 * @see [Example: Display a map on a webpage](https://docs.mapbox.com/mapbox-gl-js/example/simple-map/)
 * @see [Example: Display a map with a custom style](https://docs.mapbox.com/mapbox-gl-js/example/custom-style-id/)
 * @see [Example: Check if Mapbox GL JS is supported](https://docs.mapbox.com/mapbox-gl-js/example/check-for-support/)
 */
class Map extends Camera {
    style: Style;
    painter: Painter;
    handlers: HandlerManager;

    _container: HTMLElement;
    _missingCSSCanary: HTMLElement;
    _canvasContainer: HTMLElement;
    _controlContainer: HTMLElement;
    _controlPositions: {[_: string]: HTMLElement};
    _interactive: ?boolean;
    _showTileBoundaries: ?boolean;
    _showTerrainWireframe: ?boolean;
    _showQueryGeometry: ?boolean;
    _showCollisionBoxes: ?boolean;
    _showPadding: ?boolean;
    _showOverdrawInspector: boolean;
    _repaint: ?boolean;
    _vertices: ?boolean;
    _canvas: HTMLCanvasElement;
    _maxTileCacheSize: number;
    _frame: ?Cancelable;
    _renderNextFrame: ?boolean;
    _styleDirty: ?boolean;
    _sourcesDirty: ?boolean;
    _placementDirty: ?boolean;
    _loaded: boolean;
    // accounts for placement finishing as well
    _fullyLoaded: boolean;
    _trackResize: boolean;
    _preserveDrawingBuffer: boolean;
    _failIfMajorPerformanceCaveat: boolean;
    _antialias: boolean;
    _refreshExpiredTiles: boolean;
    _hash: Hash;
    _delegatedListeners: any;
    _isInitialLoad: boolean;
    _shouldCheckAccess: boolean;
    _fadeDuration: number;
    _crossSourceCollisions: boolean;
    _crossFadingFactor: number;
    _collectResourceTiming: boolean;
    _optimizeForTerrain: boolean;
    _renderTaskQueue: TaskQueue;
    _domRenderTaskQueue: TaskQueue;
    _controls: Array<IControl>;
    _markers: Array<Marker>;
    _logoControl: IControl;
    _mapId: number;
    _localIdeographFontFamily: string;
    _localFontFamily: string;
    _requestManager: RequestManager;
    _locale: Object;
    _removed: boolean;
    _speedIndexTiming: boolean;
    _clickTolerance: number;
    _cooperativeGestures: boolean;
    _silenceAuthErrors: boolean;
    _averageElevationLastSampledAt: number;
    _averageElevation: EasedVariable;
    _runtimeProjection: ProjectionSpecification | void | null;

    /** @section {Interaction handlers} */

    /**
     * The map's {@link ScrollZoomHandler}, which implements zooming in and out with a scroll wheel or trackpad.
     * Find more details and examples using `scrollZoom` in the {@link ScrollZoomHandler} section.
     */
    scrollZoom: ScrollZoomHandler;

    /**
     * The map's {@link BoxZoomHandler}, which implements zooming using a drag gesture with the Shift key pressed.
     * Find more details and examples using `boxZoom` in the {@link BoxZoomHandler} section.
     */
    boxZoom: BoxZoomHandler;

    /**
     * The map's {@link DragRotateHandler}, which implements rotating the map while dragging with the right
     * mouse button or with the Control key pressed. Find more details and examples using `dragRotate`
     * in the {@link DragRotateHandler} section.
     */
    dragRotate: DragRotateHandler;

    /**
     * The map's {@link DragPanHandler}, which implements dragging the map with a mouse or touch gesture.
     * Find more details and examples using `dragPan` in the {@link DragPanHandler} section.
     */
    dragPan: DragPanHandler;

    /**
     * The map's {@link KeyboardHandler}, which allows the user to zoom, rotate, and pan the map using keyboard
     * shortcuts. Find more details and examples using `keyboard` in the {@link KeyboardHandler} section.
     */
    keyboard: KeyboardHandler;

    /**
     * The map's {@link DoubleClickZoomHandler}, which allows the user to zoom by double clicking.
     * Find more details and examples using `doubleClickZoom` in the {@link DoubleClickZoomHandler} section.
     */
    doubleClickZoom: DoubleClickZoomHandler;

    /**
     * The map's {@link TouchZoomRotateHandler}, which allows the user to zoom or rotate the map with touch gestures.
     * Find more details and examples using `touchZoomRotate` in the {@link TouchZoomRotateHandler} section.
     */
    touchZoomRotate: TouchZoomRotateHandler;

    /**
     * The map's {@link TouchPitchHandler}, which allows the user to pitch the map with touch gestures.
     * Find more details and examples using `touchPitch` in the {@link TouchPitchHandler} section.
     */
    touchPitch: TouchPitchHandler;

    constructor(options: MapOptions) {
        PerformanceUtils.mark(PerformanceMarkers.create);

        options = extend({}, defaultOptions, options);

        if (options.minZoom != null && options.maxZoom != null && options.minZoom > options.maxZoom) {
            throw new Error(`maxZoom must be greater than or equal to minZoom`);
        }

        if (options.minPitch != null && options.maxPitch != null && options.minPitch > options.maxPitch) {
            throw new Error(`maxPitch must be greater than or equal to minPitch`);
        }

        if (options.minPitch != null && options.minPitch < defaultMinPitch) {
            throw new Error(`minPitch must be greater than or equal to ${defaultMinPitch}`);
        }

        if (options.maxPitch != null && options.maxPitch > defaultMaxPitch) {
            throw new Error(`maxPitch must be less than or equal to ${defaultMaxPitch}`);
        }

        const transform = new Transform(options.minZoom, options.maxZoom, options.minPitch, options.maxPitch, options.renderWorldCopies);
        super(transform, options);

        this._interactive = options.interactive;
        this._maxTileCacheSize = options.maxTileCacheSize;
        this._failIfMajorPerformanceCaveat = options.failIfMajorPerformanceCaveat;
        this._preserveDrawingBuffer = options.preserveDrawingBuffer;
        this._antialias = options.antialias;
        this._trackResize = options.trackResize;
        this._bearingSnap = options.bearingSnap;
        this._refreshExpiredTiles = options.refreshExpiredTiles;
        this._fadeDuration = options.fadeDuration;
        this._isInitialLoad = true;
        this._crossSourceCollisions = options.crossSourceCollisions;
        this._crossFadingFactor = 1;
        this._collectResourceTiming = options.collectResourceTiming;
        this._optimizeForTerrain = options.optimizeForTerrain;
        this._renderTaskQueue = new TaskQueue();
        this._domRenderTaskQueue = new TaskQueue();
        this._controls = [];
        this._markers = [];
        this._mapId = uniqueId();
        this._locale = extend({}, defaultLocale, options.locale);
        this._clickTolerance = options.clickTolerance;
        this._cooperativeGestures = options.cooperativeGestures;

        this._averageElevationLastSampledAt = -Infinity;
        this._averageElevation = new EasedVariable(0);

        this._requestManager = new RequestManager(options.transformRequest, options.accessToken, options.testMode);
        this._silenceAuthErrors = !!options.testMode;

        if (typeof options.container === 'string') {
            this._container = window.document.getElementById(options.container);

            if (!this._container) {
                throw new Error(`Container '${options.container}' not found.`);
            }
        } else if (options.container instanceof HTMLElement) {
            this._container = options.container;
        } else {
            throw new Error(`Invalid type: 'container' must be a String or HTMLElement.`);
        }

        if (options.maxBounds) {
            this.setMaxBounds(options.maxBounds);
        }

        bindAll([
            '_onWindowOnline',
            '_onWindowResize',
            '_onMapScroll',
            '_contextLost',
            '_contextRestored'
        ], this);

        this._setupContainer();
        this._setupPainter();
        if (this.painter === undefined) {
            throw new Error(`Failed to initialize WebGL.`);
        }

        this.on('move', () => this._update(false));
        this.on('moveend', () => this._update(false));
        this.on('zoom', () => this._update(true));

        if (typeof window !== 'undefined') {
            window.addEventListener('online', this._onWindowOnline, false);
            window.addEventListener('resize', this._onWindowResize, false);
            window.addEventListener('orientationchange', this._onWindowResize, false);
            window.addEventListener('webkitfullscreenchange', this._onWindowResize, false);
        }

        this.handlers = new HandlerManager(this, options);

        this._localFontFamily = options.localFontFamily;
        this._localIdeographFontFamily = options.localIdeographFontFamily;

        if (options.style) {
            this.setStyle(options.style, {localFontFamily: this._localFontFamily, localIdeographFontFamily: this._localIdeographFontFamily});
        }

        if (options.projection) {
            this.setProjection(options.projection);
        }

        const hashName = (typeof options.hash === 'string' && options.hash) || undefined;
        this._hash = options.hash && (new Hash(hashName)).addTo(this);
        // don't set position from options if set through hash
        if (!this._hash || !this._hash._onHashChange()) {
            this.jumpTo({
                center: options.center,
                zoom: options.zoom,
                bearing: options.bearing,
                pitch: options.pitch
            });

            if (options.bounds) {
                this.resize();
                this.fitBounds(options.bounds, extend({}, options.fitBoundsOptions, {duration: 0}));
            }
        }

        this.resize();

        if (options.attributionControl)
            this.addControl(new AttributionControl({customAttribution: options.customAttribution}));

        this._logoControl = new LogoControl();
        this.addControl(this._logoControl, options.logoPosition);

        this.on('style.load', () => {
            if (this.transform.unmodified) {
                this.jumpTo((this.style.stylesheet: any));
            }
        });
        this.on('data', (event: MapDataEvent) => {
            this._update(event.dataType === 'style');
            this.fire(new Event(`${event.dataType}data`, event));
        });
        this.on('dataloading', (event: MapDataEvent) => {
            this.fire(new Event(`${event.dataType}dataloading`, event));
        });
    }

    /*
    * Returns a unique number for this map instance which is used for the MapLoadEvent
    * to make sure we only fire one event per instantiated map object.
    * @private
    * @returns {number}
    */
    _getMapId() {
        return this._mapId;
    }

    /** @section {Controls} */

    /**
     * Adds an {@link IControl} to the map, calling `control.onAdd(this)`.
     *
     * @param {IControl} control The {@link IControl} to add.
     * @param {string} [position] Position on the map to which the control will be added.
     * Valid values are `'top-left'`, `'top-right'`, `'bottom-left'`, and `'bottom-right'`. Defaults to `'top-right'`.
     * @returns {Map} Returns itself to allow for method chaining.
     * @example
     * // Add zoom and rotation controls to the map.
     * map.addControl(new mapboxgl.NavigationControl());
     * @see [Example: Display map navigation controls](https://www.mapbox.com/mapbox-gl-js/example/navigation/)
     */
    addControl(control: IControl, position?: ControlPosition) {
        if (position === undefined) {
            if (control.getDefaultPosition) {
                position = control.getDefaultPosition();
            } else {
                position = 'top-right';
            }
        }
        if (!control || !control.onAdd) {
            return this.fire(new ErrorEvent(new Error(
                'Invalid argument to map.addControl(). Argument must be a control with onAdd and onRemove methods.')));
        }
        const controlElement = control.onAdd(this);
        this._controls.push(control);

        const positionContainer = this._controlPositions[position];
        if (position.indexOf('bottom') !== -1) {
            positionContainer.insertBefore(controlElement, positionContainer.firstChild);
        } else {
            positionContainer.appendChild(controlElement);
        }
        return this;
    }

    /**
     * Removes the control from the map.
     *
     * @param {IControl} control The {@link IControl} to remove.
     * @returns {Map} Returns itself to allow for method chaining.
     * @example
     * // Define a new navigation control.
     * const navigation = new mapboxgl.NavigationControl();
     * // Add zoom and rotation controls to the map.
     * map.addControl(navigation);
     * // Remove zoom and rotation controls from the map.
     * map.removeControl(navigation);
     */
    removeControl(control: IControl) {
        if (!control || !control.onRemove) {
            return this.fire(new ErrorEvent(new Error(
                'Invalid argument to map.removeControl(). Argument must be a control with onAdd and onRemove methods.')));
        }
        const ci = this._controls.indexOf(control);
        if (ci > -1) this._controls.splice(ci, 1);
        control.onRemove(this);
        return this;
    }

    /**
     * Checks if a control is on the map.
     *
     * @param {IControl} control The {@link IControl} to check.
     * @returns {boolean} True if map contains control.
     * @example
     * // Define a new navigation control.
     * const navigation = new mapboxgl.NavigationControl();
     * // Add zoom and rotation controls to the map.
     * map.addControl(navigation);
     * // Check that the navigation control exists on the map.
     * const added = map.hasControl(navigation);
     * // added === true
     */
    hasControl(control: IControl) {
        return this._controls.indexOf(control) > -1;
    }

    /**
     * Returns the map's containing HTML element.
     *
     * @returns {HTMLElement} The map's container.
     * @example
     * const container = map.getContainer();
     */
    getContainer() {
        return this._container;
    }

    /**
     * Returns the HTML element containing the map's `<canvas>` element.
     *
     * If you want to add non-GL overlays to the map, you should append them to this element.
     *
     * This is the element to which event bindings for map interactivity (such as panning and zooming) are
     * attached. It will receive bubbled events from child elements such as the `<canvas>`, but not from
     * map controls.
     *
     * @returns {HTMLElement} The container of the map's `<canvas>`.
     * @example
     * const canvasContainer = map.getCanvasContainer();
     * @see [Example: Create a draggable point](https://www.mapbox.com/mapbox-gl-js/example/drag-a-point/)
     * @see [Example: Highlight features within a bounding box](https://www.mapbox.com/mapbox-gl-js/example/using-box-queryrenderedfeatures/)
     */
    getCanvasContainer() {
        return this._canvasContainer;
    }

    /**
     * Returns the map's `<canvas>` element.
     *
     * @returns {HTMLCanvasElement} The map's `<canvas>` element.
     * @example
     * const canvas = map.getCanvas();
     * @see [Example: Measure distances](https://www.mapbox.com/mapbox-gl-js/example/measure/)
     * @see [Example: Display a popup on hover](https://www.mapbox.com/mapbox-gl-js/example/popup-on-hover/)
     * @see [Example: Center the map on a clicked symbol](https://www.mapbox.com/mapbox-gl-js/example/center-on-symbol/)
     */
    getCanvas() {
        return this._canvas;
    }

    /** @section {Map constraints} */

    /**
     * Resizes the map according to the dimensions of its
     * `container` element.
     *
     * Checks if the map container size changed and updates the map if it has changed.
     * This method must be called after the map's `container` is resized programmatically
     * or when the map is shown after being initially hidden with CSS.
     *
     * @param {Object | null} eventData Additional properties to be passed to `movestart`, `move`, `resize`, and `moveend`
     *   events that get triggered as a result of resize. This can be useful for differentiating the
     *   source of an event (for example, user-initiated or programmatically-triggered events).
     * @returns {Map} Returns itself to allow for method chaining.
     * @example
     * // Resize the map when the map container is shown
     * // after being initially hidden with CSS.
     * const mapDiv = document.getElementById('map');
     * if (mapDiv.style.visibility === true) map.resize();
     */
    resize(eventData?: Object) {
        const [width, height] = this._containerDimensions();

        // do nothing if container remained the same size
        if (width === this.transform.width && height === this.transform.height) return this;

        this._resizeCanvas(width, height);

        this.transform.resize(width, height);
        this.painter.resize(Math.ceil(width), Math.ceil(height));

        const fireMoving = !this._moving;
        if (fireMoving) {
            this.fire(new Event('movestart', eventData))
                .fire(new Event('move', eventData));
        }

        this.fire(new Event('resize', eventData));

        if (fireMoving) this.fire(new Event('moveend', eventData));

        return this;
    }

    /**
     * Returns the map's geographical bounds. When the bearing or pitch is non-zero, the visible region is not
     * an axis-aligned rectangle, and the result is the smallest bounds that encompasses the visible region.
     * If a padding is set on the map, the bounds returned are for the inset.
     *
     * @returns {LngLatBounds} The geographical bounds of the map as {@link LngLatBounds}.
     * @example
     * const bounds = map.getBounds();
     */
    getBounds(): LngLatBounds {
        return this.transform.getBounds();
    }

    /**
     * Returns the maximum geographical bounds the map is constrained to, or `null` if none set.
     *
     * @returns {Map} The map object.
     *
     * @example
     * const maxBounds = map.getMaxBounds();
     */
    getMaxBounds(): LngLatBounds | null {
        return this.transform.getMaxBounds() || null;
    }

    /**
     * Sets or clears the map's geographical bounds.
     *
     * Pan and zoom operations are constrained within these bounds.
     * If a pan or zoom is performed that would
     * display regions outside these bounds, the map will
     * instead display a position and zoom level
     * as close as possible to the operation's request while still
     * remaining within the bounds.
     *
     * @param {LngLatBoundsLike | null | undefined} bounds The maximum bounds to set. If `null` or `undefined` is provided, the function removes the map's maximum bounds.
     * @returns {Map} Returns itself to allow for method chaining.
     * @example
     * // Define bounds that conform to the `LngLatBoundsLike` object.
     * const bounds = [
     *     [-74.04728, 40.68392], // [west, south]
     *     [-73.91058, 40.87764]  // [east, north]
     * ];
     * // Set the map's max bounds.
     * map.setMaxBounds(bounds);
     */
    setMaxBounds(bounds: LngLatBoundsLike) {
        this.transform.setMaxBounds(LngLatBounds.convert(bounds));
        return this._update();
    }

    /**
     * Sets or clears the map's minimum zoom level.
     * If the map's current zoom level is lower than the new minimum,
     * the map will zoom to the new minimum.
     *
     * It is not always possible to zoom out and reach the set `minZoom`.
     * Other factors such as map height may restrict zooming. For example,
     * if the map is 512px tall it will not be possible to zoom below zoom 0
     * no matter what the `minZoom` is set to.
     *
     * @param {number | null | undefined} minZoom The minimum zoom level to set (-2 - 24).
     *   If `null` or `undefined` is provided, the function removes the current minimum zoom and it will be reset to -2.
     * @returns {Map} Returns itself to allow for method chaining.
     * @example
     * map.setMinZoom(12.25);
     */
    setMinZoom(minZoom?: ?number) {

        minZoom = minZoom === null || minZoom === undefined ? defaultMinZoom : minZoom;

        if (minZoom >= defaultMinZoom && minZoom <= this.transform.maxZoom) {
            this.transform.minZoom = minZoom;
            this._update();

            if (this.getZoom() < minZoom) {
                this.setZoom(minZoom);
            } else {
                this.fire(new Event('zoomstart'))
                    .fire(new Event('zoom'))
                    .fire(new Event('zoomend'));
            }

            return this;

        } else throw new Error(`minZoom must be between ${defaultMinZoom} and the current maxZoom, inclusive`);
    }

    /**
     * Returns the map's minimum allowable zoom level.
     *
     * @returns {number} Returns `minZoom`.
     * @example
     * const minZoom = map.getMinZoom();
     */
    getMinZoom() { return this.transform.minZoom; }

    /**
     * Sets or clears the map's maximum zoom level.
     * If the map's current zoom level is higher than the new maximum,
     * the map will zoom to the new maximum.
     *
     * @param {number | null | undefined} maxZoom The maximum zoom level to set.
     *   If `null` or `undefined` is provided, the function removes the current maximum zoom (sets it to 22).
     * @returns {Map} Returns itself to allow for method chaining.
     * @example
     * map.setMaxZoom(18.75);
     */
    setMaxZoom(maxZoom?: ?number) {

        maxZoom = maxZoom === null || maxZoom === undefined ? defaultMaxZoom : maxZoom;

        if (maxZoom >= this.transform.minZoom) {
            this.transform.maxZoom = maxZoom;
            this._update();

            if (this.getZoom() > maxZoom) {
                this.setZoom(maxZoom);
            } else {
                this.fire(new Event('zoomstart'))
                    .fire(new Event('zoom'))
                    .fire(new Event('zoomend'));
            }

            return this;

        } else throw new Error(`maxZoom must be greater than the current minZoom`);
    }

    /**
     * Returns the map's maximum allowable zoom level.
     *
     * @returns {number} Returns `maxZoom`.
     * @example
     * const maxZoom = map.getMaxZoom();
     */
    getMaxZoom() { return this.transform.maxZoom; }

    /**
     * Sets or clears the map's minimum pitch.
     * If the map's current pitch is lower than the new minimum,
     * the map will pitch to the new minimum.
     *
     * @param {number | null | undefined} minPitch The minimum pitch to set (0-85). If `null` or `undefined` is provided, the function removes the current minimum pitch and resets it to 0.
     * @returns {Map} Returns itself to allow for method chaining.
     * @example
     * map.setMinPitch(5);
     */
    setMinPitch(minPitch?: ?number) {

        minPitch = minPitch === null || minPitch === undefined ? defaultMinPitch : minPitch;

        if (minPitch < defaultMinPitch) {
            throw new Error(`minPitch must be greater than or equal to ${defaultMinPitch}`);
        }

        if (minPitch >= defaultMinPitch && minPitch <= this.transform.maxPitch) {
            this.transform.minPitch = minPitch;
            this._update();

            if (this.getPitch() < minPitch) {
                this.setPitch(minPitch);
            } else {
                this.fire(new Event('pitchstart'))
                    .fire(new Event('pitch'))
                    .fire(new Event('pitchend'));
            }

            return this;

        } else throw new Error(`minPitch must be between ${defaultMinPitch} and the current maxPitch, inclusive`);
    }

    /**
     * Returns the map's minimum allowable pitch.
     *
     * @returns {number} Returns `minPitch`.
     * @example
     * const minPitch = map.getMinPitch();
     */
    getMinPitch() { return this.transform.minPitch; }

    /**
     * Sets or clears the map's maximum pitch.
     * If the map's current pitch is higher than the new maximum,
     * the map will pitch to the new maximum.
     *
     * @param {number | null | undefined} maxPitch The maximum pitch to set.
     *   If `null` or `undefined` is provided, the function removes the current maximum pitch (sets it to 85).
     * @returns {Map} Returns itself to allow for method chaining.
     * @example
     * map.setMaxPitch(70);
     */
    setMaxPitch(maxPitch?: ?number) {

        maxPitch = maxPitch === null || maxPitch === undefined ? defaultMaxPitch : maxPitch;

        if (maxPitch > defaultMaxPitch) {
            throw new Error(`maxPitch must be less than or equal to ${defaultMaxPitch}`);
        }

        if (maxPitch >= this.transform.minPitch) {
            this.transform.maxPitch = maxPitch;
            this._update();

            if (this.getPitch() > maxPitch) {
                this.setPitch(maxPitch);
            } else {
                this.fire(new Event('pitchstart'))
                    .fire(new Event('pitch'))
                    .fire(new Event('pitchend'));
            }

            return this;

        } else throw new Error(`maxPitch must be greater than the current minPitch`);
    }

    /**
     * Returns the map's maximum allowable pitch.
     *
     * @returns {number} Returns `maxPitch`.
     * @example
     * const maxPitch = map.getMaxPitch();
     */
    getMaxPitch() { return this.transform.maxPitch; }

    /**
     * Returns the state of `renderWorldCopies`. If `true`, multiple copies of the world will be rendered side by side beyond -180 and 180 degrees longitude. If set to `false`:
     * - When the map is zoomed out far enough that a single representation of the world does not fill the map's entire
     * container, there will be blank space beyond 180 and -180 degrees longitude.
     * - Features that cross 180 and -180 degrees longitude will be cut in two (with one portion on the right edge of the
     * map and the other on the left edge of the map) at every zoom level.
     *
     * @returns {boolean} Returns `renderWorldCopies` boolean.
     * @example
     * const worldCopiesRendered = map.getRenderWorldCopies();
     * @see [Example: Render world copies](https://docs.mapbox.com/mapbox-gl-js/example/render-world-copies/)
     */
    getRenderWorldCopies() { return this.transform.renderWorldCopies; }

    /**
     * Sets the state of `renderWorldCopies`.
     *
     * @param {boolean} renderWorldCopies If `true`, multiple copies of the world will be rendered side by side beyond -180 and 180 degrees longitude. If set to `false`:
     * - When the map is zoomed out far enough that a single representation of the world does not fill the map's entire
     * container, there will be blank space beyond 180 and -180 degrees longitude.
     * - Features that cross 180 and -180 degrees longitude will be cut in two (with one portion on the right edge of the
     * map and the other on the left edge of the map) at every zoom level.
     *
     * `undefined` is treated as `true`, `null` is treated as `false`.
     * @returns {Map} Returns itself to allow for method chaining.
     * @example
     * map.setRenderWorldCopies(true);
     * @see [Example: Render world copies](https://docs.mapbox.com/mapbox-gl-js/example/render-world-copies/)
     */
    setRenderWorldCopies(renderWorldCopies?: ?boolean) {
        this.transform.renderWorldCopies = renderWorldCopies;
        return this._update();
    }

    /** @section {Point conversion} */

    /**
     * Returns a {@link ProjectionSpecification} object that defines the current map projection.
     *
     * @returns {ProjectionSpecification} The {@link ProjectionSpecification} defining the current map projection.
     * @example
     * const projection = map.getProjection();
     */
    getProjection() {
        return this.transform.getProjection();
    }

    /**
     * Sets the map's projection. If called with `null` or `undefined`, the map will reset to Mercator.
     *
     * @param {ProjectionSpecification | string | null | undefined} projection The projection that the map should be rendered in.
     * This can be a {@link ProjectionSpecification} object or a string of the projection's name.
     * @example
     * map.setProjection('albers');
     * map.setProjection({
     *     name: 'albers',
     *     center: [35, 55],
     *     parallels: [20, 60]
     * });
     */
    setProjection(projection?: ?ProjectionSpecification | string) {
        this._lazyInitEmptyStyle();
        if (typeof projection === 'string') {
            projection = (({name: projection}: any): ProjectionSpecification);
        }
        this._runtimeProjection = projection;
        this.style.updateProjection();
    }

    /**
     * Returns a {@link Point} representing pixel coordinates, relative to the map's `container`,
     * that correspond to the specified geographical location.
     *
     * When the map is pitched and `lnglat` is completely behind the camera, there are no pixel
     * coordinates corresponding to that location. In that case,
     * the `x` and `y` components of the returned {@link Point} are set to Number.MAX_VALUE.
     *
     * @param {LngLatLike} lnglat The geographical location to project.
     * @returns {Point} The {@link Point} corresponding to `lnglat`, relative to the map's `container`.
     * @example
     * const coordinate = [-122.420679, 37.772537];
     * const point = map.project(coordinate);
     */
    project(lnglat: LngLatLike) {
        return this.transform.locationPoint3D(LngLat.convert(lnglat));
    }

    /**
     * Returns a {@link LngLat} representing geographical coordinates that correspond
     * to the specified pixel coordinates. If horizon is visible, and specified pixel is
     * above horizon, returns a {@link LngLat} corresponding to point on horizon, nearest
     * to the point.
     *
     * @param {PointLike} point The pixel coordinates to unproject.
     * @returns {LngLat} The {@link LngLat} corresponding to `point`.
     * @example
     * map.on('click', (e) => {
     *     // When the map is clicked, get the geographic coordinate.
     *     const coordinate = map.unproject(e.point);
     * });
     */
    unproject(point: PointLike) {
        return this.transform.pointLocation3D(Point.convert(point));
    }

    /** @section {Movement state} */

    /**
     * Returns true if the map is panning, zooming, rotating, or pitching due to a camera animation or user gesture.
     *
     * @returns {boolean} True if the map is moving.
     * @example
     * const isMoving = map.isMoving();
     */
    isMoving(): boolean {
        return this._moving || this.handlers && this.handlers.isMoving();
    }

    /**
     * Returns true if the map is zooming due to a camera animation or user gesture.
     *
     * @returns {boolean} True if the map is zooming.
     * @example
     * const isZooming = map.isZooming();
     */
    isZooming(): boolean {
        return this._zooming || this.handlers && this.handlers.isZooming();
    }

    /**
     * Returns true if the map is rotating due to a camera animation or user gesture.
     *
     * @returns {boolean} True if the map is rotating.
     * @example
     * map.isRotating();
     */
    isRotating(): boolean {
        return this._rotating || this.handlers && this.handlers.isRotating();
    }

    _createDelegatedListener(type: MapEvent, layers: Array<any>, listener: any) {
        if (type === 'mouseenter' || type === 'mouseover') {
            let mousein = false;
            const mousemove = (e) => {
                const filteredLayers = layers.filter(layerId => this.getLayer(layerId));
                const features = filteredLayers.length ? this.queryRenderedFeatures(e.point, {layers: filteredLayers}) : [];
                if (!features.length) {
                    mousein = false;
                } else if (!mousein) {
                    mousein = true;
                    listener.call(this, new MapMouseEvent(type, this, e.originalEvent, {features}));
                }
            };
            const mouseout = () => {
                mousein = false;
            };

            return {layers: new Set(layers), listener, delegates: {mousemove, mouseout}};
        } else if (type === 'mouseleave' || type === 'mouseout') {
            let mousein = false;
            const mousemove = (e) => {
                const filteredLayers = layers.filter(layerId => this.getLayer(layerId));
                const features = filteredLayers.length ? this.queryRenderedFeatures(e.point, {layers: filteredLayers}) : [];
                if (features.length) {
                    mousein = true;
                } else if (mousein) {
                    mousein = false;
                    listener.call(this, new MapMouseEvent(type, this, e.originalEvent));
                }
            };
            const mouseout = (e) => {
                if (mousein) {
                    mousein = false;
                    listener.call(this, new MapMouseEvent(type, this, e.originalEvent));
                }
            };

            return {layers: new Set(layers), listener, delegates: {mousemove, mouseout}};
        } else {
            const delegate = (e) => {
                const filteredLayers = layers.filter(layerId => this.getLayer(layerId));
                const features = filteredLayers.length ? this.queryRenderedFeatures(e.point, {layers: filteredLayers}) : [];
                if (features.length) {
                    // Here we need to mutate the original event, so that preventDefault works as expected.
                    e.features = features;
                    listener.call(this, e);
                    delete e.features;
                }
            };

            return {layers: new Set(layers), listener, delegates: {[type]: delegate}};
        }
    }

    /** @section {Working with events} */

    /**
     * Adds a listener for events of a specified type,
     * optionally limited to features in a specified style layer.
     *
     * @param {string} type The event type to listen for. Events compatible with the optional `layerId` parameter are triggered
     * when the cursor enters a visible portion of the specified layer from outside that layer or outside the map canvas.
     *
     * | Event                                                     | Compatible with `layerId` |
     * |-----------------------------------------------------------|---------------------------|
     * | [`mousedown`](#map.event:mousedown)                       | yes                       |
     * | [`mouseup`](#map.event:mouseup)                           | yes                       |
     * | [`mouseover`](#map.event:mouseover)                       | yes                       |
     * | [`mouseout`](#map.event:mouseout)                         | yes                       |
     * | [`mousemove`](#map.event:mousemove)                       | yes                       |
     * | [`mouseenter`](#map.event:mouseenter)                     | yes (required)            |
     * | [`mouseleave`](#map.event:mouseleave)                     | yes (required)            |
     * | [`preclick`](#map.event:preclick)                         |                           |
     * | [`click`](#map.event:click)                               | yes                       |
     * | [`dblclick`](#map.event:dblclick)                         | yes                       |
     * | [`contextmenu`](#map.event:contextmenu)                   | yes                       |
     * | [`touchstart`](#map.event:touchstart)                     | yes                       |
     * | [`touchend`](#map.event:touchend)                         | yes                       |
     * | [`touchcancel`](#map.event:touchcancel)                   | yes                       |
     * | [`wheel`](#map.event:wheel)                               |                           |
     * | [`resize`](#map.event:resize)                             |                           |
     * | [`remove`](#map.event:remove)                             |                           |
     * | [`touchmove`](#map.event:touchmove)                       |                           |
     * | [`movestart`](#map.event:movestart)                       |                           |
     * | [`move`](#map.event:move)                                 |                           |
     * | [`moveend`](#map.event:moveend)                           |                           |
     * | [`dragstart`](#map.event:dragstart)                       |                           |
     * | [`drag`](#map.event:drag)                                 |                           |
     * | [`dragend`](#map.event:dragend)                           |                           |
     * | [`zoomstart`](#map.event:zoomstart)                       |                           |
     * | [`zoom`](#map.event:zoom)                                 |                           |
     * | [`zoomend`](#map.event:zoomend)                           |                           |
     * | [`rotatestart`](#map.event:rotatestart)                   |                           |
     * | [`rotate`](#map.event:rotate)                             |                           |
     * | [`rotateend`](#map.event:rotateend)                       |                           |
     * | [`pitchstart`](#map.event:pitchstart)                     |                           |
     * | [`pitch`](#map.event:pitch)                               |                           |
     * | [`pitchend`](#map.event:pitchend)                         |                           |
     * | [`boxzoomstart`](#map.event:boxzoomstart)                 |                           |
     * | [`boxzoomend`](#map.event:boxzoomend)                     |                           |
     * | [`boxzoomcancel`](#map.event:boxzoomcancel)               |                           |
     * | [`webglcontextlost`](#map.event:webglcontextlost)         |                           |
     * | [`webglcontextrestored`](#map.event:webglcontextrestored) |                           |
     * | [`load`](#map.event:load)                                 |                           |
     * | [`render`](#map.event:render)                             |                           |
     * | [`idle`](#map.event:idle)                                 |                           |
     * | [`error`](#map.event:error)                               |                           |
     * | [`data`](#map.event:data)                                 |                           |
     * | [`styledata`](#map.event:styledata)                       |                           |
     * | [`sourcedata`](#map.event:sourcedata)                     |                           |
     * | [`dataloading`](#map.event:dataloading)                   |                           |
     * | [`styledataloading`](#map.event:styledataloading)         |                           |
     * | [`sourcedataloading`](#map.event:sourcedataloading)       |                           |
     * | [`styleimagemissing`](#map.event:styleimagemissing)       |                           |
     *
<<<<<<< HEAD
     * @param {string} [layerId] (optional) The ID of a style layer. If you provide a `layerId`,
     * the listener will be triggered only if its location is within a visible feature in this layer,
=======
     * @param {string | Array<string>} layerIds (optional) The ID(s) of a style layer(s). If you provide a `layerId`,
     * the listener will be triggered only if its location is within a visible feature in these layers,
>>>>>>> cd46ea1d
     * and the event will have a `features` property containing an array of the matching features.
     * If you do not provide `layerIds`, the listener will be triggered by a corresponding event
     * happening anywhere on the map, and the event will not have a `features` property.
     * Note that many event types are not compatible with the optional `layerIds` parameter.
     * @param {Function} listener The function to be called when the event is fired.
     * @returns {Map} Returns itself to allow for method chaining.
     * @example
     * // Set an event listener that will fire
     * // when the map has finished loading.
     * map.on('load', () => {
     *     // Add a new layer.
     *     map.addLayer({
     *         id: 'points-of-interest',
     *         source: {
     *             type: 'vector',
     *             url: 'mapbox://mapbox.mapbox-streets-v8'
     *         },
     *         'source-layer': 'poi_label',
     *         type: 'circle',
     *         paint: {
     *             // Mapbox Style Specification paint properties
     *         },
     *         layout: {
     *             // Mapbox Style Specification layout properties
     *         }
     *     });
     * });
     * @example
     * // Set an event listener that will fire
     * // when a feature on the countries layer of the map is clicked.
     * map.on('click', 'countries', (e) => {
     *     new mapboxgl.Popup()
     *         .setLngLat(e.lngLat)
     *         .setHTML(`Country name: ${e.features[0].properties.name}`)
     *         .addTo(map);
     * });
     * @example
     * // Set an event listener that will fire
     * // when a feature on the countries or background layers of the map is clicked.
     * map.on('click', ['countries', 'background'], (e) => {
     *     new mapboxgl.Popup()
     *         .setLngLat(e.lngLat)
     *         .setHTML(`Country name: ${e.features[0].properties.name}`)
     *         .addTo(map);
     * });
     * @see [Example: Add 3D terrain to a map](https://docs.mapbox.com/mapbox-gl-js/example/add-terrain/)
     * @see [Example: Center the map on a clicked symbol](https://docs.mapbox.com/mapbox-gl-js/example/center-on-symbol/)
     * @see [Example: Create a draggable marker](https://docs.mapbox.com/mapbox-gl-js/example/drag-a-point/)
     * @see [Example: Create a hover effect](https://docs.mapbox.com/mapbox-gl-js/example/hover-styles/)
     * @see [Example: Display popup on click](https://docs.mapbox.com/mapbox-gl-js/example/popup-on-click/)
     */
    on(type: MapEvent, layerIds: any, listener: any) {
        if (listener === undefined) {
            return super.on(type, layerIds);
        }

        if (!Array.isArray(layerIds)) {
            layerIds = [layerIds];
        }
        const delegatedListener = this._createDelegatedListener(type, layerIds, listener);

        this._delegatedListeners = this._delegatedListeners || {};
        this._delegatedListeners[type] = this._delegatedListeners[type] || [];
        this._delegatedListeners[type].push(delegatedListener);

        for (const event in delegatedListener.delegates) {
            this.on((event: any), delegatedListener.delegates[event]);
        }

        return this;
    }

    /**
     * Adds a listener that will be called only once to a specified event type,
     * optionally limited to events occurring on features in a specified style layer.
     *
     * @param {string} type The event type to listen for; one of `'mousedown'`, `'mouseup'`, `'preclick'`, `'click'`, `'dblclick'`,
     * `'mousemove'`, `'mouseenter'`, `'mouseleave'`, `'mouseover'`, `'mouseout'`, `'contextmenu'`, `'touchstart'`,
     * `'touchend'`, or `'touchcancel'`. `mouseenter` and `mouseover` events are triggered when the cursor enters
     * a visible portion of the specified layer from outside that layer or outside the map canvas. `mouseleave`
     * and `mouseout` events are triggered when the cursor leaves a visible portion of the specified layer, or leaves
     * the map canvas.
<<<<<<< HEAD
     * @param {string} [layerId] (optional) The ID of a style layer. If you provide a `layerId`,
     * the listener will be triggered only if its location is within a visible feature in this layer,
=======
     * @param {string | Array<string>} layerIds (optional) The ID(s) of a style layer(s). If you provide `layerIds`,
     * the listener will be triggered only if its location is within a visible feature in these layers,
>>>>>>> cd46ea1d
     * and the event will have a `features` property containing an array of the matching features.
     * If you do not provide `layerIds`, the listener will be triggered by a corresponding event
     * happening anywhere on the map, and the event will not have a `features` property.
     * Note that many event types are not compatible with the optional `layerIds` parameter.
     * @param {Function} listener The function to be called when the event is fired.
     * @returns {Map} Returns itself to allow for method chaining.
     * @example
     * // Log the coordinates of a user's first map touch.
     * map.once('touchstart', (e) => {
     *     console.log(`The first map touch was at: ${e.lnglat}`);
     * });
     * @example
     * // Log the coordinates of a user's first map touch
     * // on a specific layer.
     * map.once('touchstart', 'my-point-layer', (e) => {
     *     console.log(`The first map touch on the point layer was at: ${e.lnglat}`);
     * });
     * @example
     * // Log the coordinates of a user's first map touch
     * // on specific layers.
     * map.once('touchstart', ['my-point-layer', 'my-point-layer-2'], (e) => {
     *     console.log(`The first map touch on the point layer was at: ${e.lnglat}`);
     * });
     * @see [Example: Create a draggable point](https://docs.mapbox.com/mapbox-gl-js/example/drag-a-point/)
     * @see [Example: Animate the camera around a point with 3D terrain](https://docs.mapbox.com/mapbox-gl-js/example/free-camera-point/)
     * @see [Example: Play map locations as a slideshow](https://docs.mapbox.com/mapbox-gl-js/example/playback-locations/)
     */
    once(type: MapEvent, layerIds: any, listener: any) {

        if (listener === undefined) {
            return super.once(type, layerIds);
        }

        if (!Array.isArray(layerIds)) {
            layerIds = [layerIds];
        }
        const delegatedListener = this._createDelegatedListener(type, layerIds, listener);

        for (const event in delegatedListener.delegates) {
            this.once((event: any), delegatedListener.delegates[event]);
        }

        return this;
    }

    /**
     * Removes an event listener previously added with {@link Map#on},
     * optionally limited to layer-specific events.
     *
     * @param {string} type The event type previously used to install the listener.
<<<<<<< HEAD
     * @param {string} [layerId] (optional) The layer ID previously used to install the listener.
=======
     * @param {string | Array<string>} layerIds (optional) The layer ID(s) previously used to install the listener.
>>>>>>> cd46ea1d
     * @param {Function} listener The function previously installed as a listener.
     * @returns {Map} Returns itself to allow for method chaining.
     * @example
     * // Create a function to print coordinates while a mouse is moving.
     * function onMove(e) {
     *     console.log(`The mouse is moving: ${e.lngLat}`);
     * }
     * // Create a function to unbind the `mousemove` event.
     * function onUp(e) {
     *     console.log(`The final coordinates are: ${e.lngLat}`);
     *     map.off('mousemove', onMove);
     * }
     * // When a click occurs, bind both functions to mouse events.
     * map.on('mousedown', (e) => {
     *     map.on('mousemove', onMove);
     *     map.once('mouseup', onUp);
     * });
     * @see [Example: Create a draggable point](https://docs.mapbox.com/mapbox-gl-js/example/drag-a-point/)
     */
    off(type: MapEvent, layerIds: any, listener: any) {
        if (listener === undefined) {
            return super.off(type, layerIds);
        }

        layerIds = new Set(Array.isArray(layerIds) ? layerIds : [layerIds]);
        const areLayerArraysEqual = (hash1, hash2) => {
            if (hash1.size !== hash2.size) {
                return false; // at-least 1 arr has duplicate value(s)
            }

            // comparing values
            for (const value of hash1) {
                if (!hash2.has(value)) return false;
            }
            return true;
        };

        const removeDelegatedListeners = (listeners: Array<any>) => {
            for (let i = 0; i < listeners.length; i++) {
                const delegatedListener = listeners[i];
                if (delegatedListener.listener === listener && areLayerArraysEqual(delegatedListener.layers, layerIds)) {
                    for (const event in delegatedListener.delegates) {
                        this.off((event: any), delegatedListener.delegates[event]);
                    }
                    listeners.splice(i, 1);
                    return this;
                }
            }
        };

        const delegatedListeners = this._delegatedListeners ? this._delegatedListeners[type] : undefined;
        if (delegatedListeners) {
            removeDelegatedListeners(delegatedListeners);
        }

        return this;
    }

    /** @section {Querying features} */

    /**
     * Returns an array of [GeoJSON](http://geojson.org/)
     * [Feature objects](https://tools.ietf.org/html/rfc7946#section-3.2)
     * representing visible features that satisfy the query parameters.
     *
     * @param {PointLike|Array<PointLike>} [geometry] - The geometry of the query region in pixels:
     * either a single point or bottom left and top right points describing a bounding box, where the origin is at the top left.
     * Omitting this parameter (by calling {@link Map#queryRenderedFeatures} with zero arguments,
     * or with only an `options` argument) is equivalent to passing a bounding box encompassing the entire
     * map viewport.
     * Only values within the existing viewport are supported.
     * @param {Object} [options] Options object.
     * @param {Array<string>} [options.layers] An array of [style layer IDs](https://docs.mapbox.com/mapbox-gl-js/style-spec/#layer-id) for the query to inspect.
     *   Only features within these layers will be returned. If this parameter is undefined, all layers will be checked.
     * @param {Array} [options.filter] A [filter](https://docs.mapbox.com/mapbox-gl-js/style-spec/layers/#filter)
     *   to limit query results.
     * @param {boolean} [options.validate=true] Whether to check if the [options.filter] conforms to the Mapbox GL Style Specification. Disabling validation is a performance optimization that should only be used if you have previously validated the values you will be passing to this function.
     *
     * @returns {Array<Object>} An array of [GeoJSON](http://geojson.org/)
     * [feature objects](https://tools.ietf.org/html/rfc7946#section-3.2).
     *
     * The `properties` value of each returned feature object contains the properties of its source feature. For GeoJSON sources, only
     * string and numeric property values are supported. `null`, `Array`, and `Object` values are not supported.
     *
     * Each feature includes top-level `layer`, `source`, and `sourceLayer` properties. The `layer` property is an object
     * representing the style layer to  which the feature belongs. Layout and paint properties in this object contain values
     * which are fully evaluated for the given zoom level and feature.
     *
     * Only features that are currently rendered are included. Some features will **not** be included, like:
     *
     * - Features from layers whose `visibility` property is `"none"`.
     * - Features from layers whose zoom range excludes the current zoom level.
     * - Symbol features that have been hidden due to text or icon collision.
     *
     * Features from all other layers are included, including features that may have no visible
     * contribution to the rendered result; for example, because the layer's opacity or color alpha component is set to
     * 0.
     *
     * The topmost rendered feature appears first in the returned array, and subsequent features are sorted by
     * descending z-order. Features that are rendered multiple times (due to wrapping across the antimeridian at low
     * zoom levels) are returned only once (though subject to the following caveat).
     *
     * Because features come from tiled vector data or GeoJSON data that is converted to tiles internally, feature
     * geometries may be split or duplicated across tile boundaries and, as a result, features may appear multiple
     * times in query results. For example, suppose there is a highway running through the bounding rectangle of a query.
     * The results of the query will be those parts of the highway that lie within the map tiles covering the bounding
     * rectangle, even if the highway extends into other tiles, and the portion of the highway within each map tile
     * will be returned as a separate feature. Similarly, a point feature near a tile boundary may appear in multiple
     * tiles due to tile buffering.
     *
     * @example
     * // Find all features at a point
     * const features = map.queryRenderedFeatures(
     *   [20, 35],
     *   {layers: ['my-layer-name']}
     * );
     *
     * @example
     * // Find all features within a static bounding box
     * const features = map.queryRenderedFeatures(
     *   [[10, 20], [30, 50]],
     *   {layers: ['my-layer-name']}
     * );
     *
     * @example
     * // Find all features within a bounding box around a point
     * const width = 10;
     * const height = 20;
     * const features = map.queryRenderedFeatures([
     *     [point.x - width / 2, point.y - height / 2],
     *     [point.x + width / 2, point.y + height / 2]
     * ], {layers: ['my-layer-name']});
     *
     * @example
     * // Query all rendered features from a single layer
     * const features = map.queryRenderedFeatures({layers: ['my-layer-name']});
     * @see [Example: Get features under the mouse pointer](https://www.mapbox.com/mapbox-gl-js/example/queryrenderedfeatures/)
     * @see [Example: Highlight features within a bounding box](https://www.mapbox.com/mapbox-gl-js/example/using-box-queryrenderedfeatures/)
     * @see [Example: Filter features within map view](https://www.mapbox.com/mapbox-gl-js/example/filter-features-within-map-view/)
     */
    queryRenderedFeatures(geometry?: PointLike | [PointLike, PointLike], options?: Object) {
        // The first parameter can be omitted entirely, making this effectively an overloaded method
        // with two signatures:
        //
        //     queryRenderedFeatures(geometry: PointLike | [PointLike, PointLike], options?: Object)
        //     queryRenderedFeatures(options?: Object)
        //
        // There no way to express that in a way that's compatible with both flow and documentation.js.
        // Related: https://github.com/facebook/flow/issues/1556

        if (!this.style) {
            return [];
        }

        if (options === undefined && geometry !== undefined && !(geometry instanceof Point) && !Array.isArray(geometry)) {
            options = (geometry: Object);
            geometry = undefined;
        }

        options = options || {};
        geometry = geometry || [[0, 0], [this.transform.width, this.transform.height]];

        return this.style.queryRenderedFeatures(geometry, options, this.transform);
    }

    /**
     * Returns an array of [GeoJSON](http://geojson.org/)
     * [Feature objects](https://tools.ietf.org/html/rfc7946#section-3.2)
     * representing features within the specified vector tile or GeoJSON source that satisfy the query parameters.
     *
     * @param {string} sourceId The ID of the vector tile or GeoJSON source to query.
     * @param {Object} [parameters] Options object.
     * @param {string} [parameters.sourceLayer] The name of the [source layer](https://docs.mapbox.com/help/glossary/source-layer/)
     *   to query. *For vector tile sources, this parameter is required.* For GeoJSON sources, it is ignored.
     * @param {Array} [parameters.filter] A [filter](https://docs.mapbox.com/mapbox-gl-js/style-spec/layers/#filter)
     *   to limit query results.
     * @param {boolean} [parameters.validate=true] Whether to check if the [parameters.filter] conforms to the Mapbox GL Style Specification. Disabling validation is a performance optimization that should only be used if you have previously validated the values you will be passing to this function.
     *
     * @returns {Array<Object>} An array of [GeoJSON](http://geojson.org/)
     * [Feature objects](https://tools.ietf.org/html/rfc7946#section-3.2).
     *
     * In contrast to {@link Map#queryRenderedFeatures}, this function returns all features matching the query parameters,
     * whether or not they are rendered by the current style (in other words, are visible). The domain of the query includes all currently-loaded
     * vector tiles and GeoJSON source tiles: this function does not check tiles outside the currently
     * visible viewport.
     *
     * Because features come from tiled vector data or GeoJSON data that is converted to tiles internally, feature
     * geometries may be split or duplicated across tile boundaries and, as a result, features may appear multiple
     * times in query results. For example, suppose there is a highway running through the bounding rectangle of a query.
     * The results of the query will be those parts of the highway that lie within the map tiles covering the bounding
     * rectangle, even if the highway extends into other tiles, and the portion of the highway within each map tile
     * will be returned as a separate feature. Similarly, a point feature near a tile boundary may appear in multiple
     * tiles due to tile buffering.
     *
     * @example
     * // Find all features in one source layer in a vector source
     * const features = map.querySourceFeatures('your-source-id', {
     *     sourceLayer: 'your-source-layer'
     * });
     *
     * @see [Example: Highlight features containing similar data](https://www.mapbox.com/mapbox-gl-js/example/query-similar-features/)
     */
    querySourceFeatures(sourceId: string, parameters: ?{sourceLayer: ?string, filter: ?Array<any>, validate?: boolean}) {
        return this.style.querySourceFeatures(sourceId, parameters);
    }

    /**
     * Queries the currently loaded data for elevation at a geographical location. The elevation is returned in `meters` relative to mean sea-level.
     * Returns `null` if `terrain` is disabled or if terrain data for the location hasn't been loaded yet.
     *
     * In order to guarantee that the terrain data is loaded ensure that the geographical location is visible and wait for the `idle` event to occur.
     *
     * @param {LngLatLike} lnglat The geographical location at which to query.
     * @param {ElevationQueryOptions} [options] Options object.
     * @param {boolean} [options.exaggerated=true] When `true` returns the terrain elevation with the value of `exaggeration` from the style already applied.
     * When `false`, returns the raw value of the underlying data without styling applied.
     * @returns {number | null} The elevation in meters.
     * @example
     * const coordinate = [-122.420679, 37.772537];
     * const elevation = map.queryTerrainElevation(coordinate);
     * @see [Example: Query terrain elevation](https://docs.mapbox.com/mapbox-gl-js/example/query-terrain-elevation/)
     */
    queryTerrainElevation(lnglat: LngLatLike, options: ElevationQueryOptions): number | null {
        const elevation = this.transform.elevation;
        if (elevation) {
            options = extend({}, {exaggerated: true}, options);
            return elevation.getAtPoint(MercatorCoordinate.fromLngLat(lnglat), null, options.exaggerated);
        }
        return null;
    }

    /** @section {Working with styles} */

    /**
     * Updates the map's Mapbox style object with a new value.
     *
     * If a style is already set when this is used and the `diff` option is set to `true`, the map renderer will attempt to compare the given style
     * against the map's current state and perform only the changes necessary to make the map style match the desired state. Changes in sprites
     * (images used for icons and patterns) and glyphs (fonts for label text) **cannot** be diffed. If the sprites or fonts used in the current
     * style and the given style are different in any way, the map renderer will force a full update, removing the current style and building
     * the given one from scratch.
     *
     * @param {Object | string| null} style A JSON object conforming to the schema described in the
     *   [Mapbox Style Specification](https://mapbox.com/mapbox-gl-style-spec/), or a URL to such JSON.
     * @param {Object} [options] Options object.
     * @param {boolean} [options.diff=true] If false, force a 'full' update, removing the current style
     *   and building the given one instead of attempting a diff-based update.
     * @param {string} [options.localIdeographFontFamily='sans-serif'] Defines a CSS
     *   font-family for locally overriding generation of glyphs in the 'CJK Unified Ideographs', 'Hiragana', 'Katakana' and 'Hangul Syllables' ranges.
     *   In these ranges, font settings from the map's style will be ignored, except for font-weight keywords (light/regular/medium/bold).
     *   Set to `false`, to enable font settings from the map's style for these glyph ranges.
     *   Forces a full update.
     * @returns {Map} Returns itself to allow for method chaining.
     *
     * @example
     * map.setStyle("mapbox://styles/mapbox/streets-v11");
     *
     * @see [Example: Change a map's style](https://www.mapbox.com/mapbox-gl-js/example/setstyle/)
     */
    setStyle(style: StyleSpecification | string | null, options?: {diff?: boolean} & StyleOptions) {
        options = extend({}, {localIdeographFontFamily: this._localIdeographFontFamily, localFontFamily: this._localFontFamily}, options);

        if ((options.diff !== false &&
            options.localIdeographFontFamily === this._localIdeographFontFamily &&
            options.localFontFamily === this._localFontFamily) && this.style && style) {
            this._diffStyle(style, options);
            return this;
        } else {
            this._localIdeographFontFamily = options.localIdeographFontFamily;
            this._localFontFamily = options.localFontFamily;
            return this._updateStyle(style, options);
        }
    }

    _getUIString(key: string) {
        const str = this._locale[key];
        if (str == null) {
            throw new Error(`Missing UI string '${key}'`);
        }

        return str;
    }

    _updateStyle(style: StyleSpecification | string | null,  options?: {diff?: boolean} & StyleOptions) {
        if (this.style) {
            this.style.setEventedParent(null);
            this.style._remove();
            delete this.style;
        }

        if (style) {
            this.style = new Style(this, options || {});
            this.style.setEventedParent(this, {style: this.style});

            if (typeof style === 'string') {
                this.style.loadURL(style);
            } else {
                this.style.loadJSON(style);
            }
        }
        this._updateTerrain();
        return this;
    }

    _lazyInitEmptyStyle() {
        if (!this.style) {
            this.style = new Style(this, {});
            this.style.setEventedParent(this, {style: this.style});
            this.style.loadEmpty();
        }
    }

    _diffStyle(style: StyleSpecification | string,  options?: {diff?: boolean} & StyleOptions) {
        if (typeof style === 'string') {
            const url = this._requestManager.normalizeStyleURL(style);
            const request = this._requestManager.transformRequest(url, ResourceType.Style);
            getJSON(request, (error: ?Error, json: ?Object) => {
                if (error) {
                    this.fire(new ErrorEvent(error));
                } else if (json) {
                    this._updateDiff(json, options);
                }
            });
        } else if (typeof style === 'object') {
            this._updateDiff(style, options);
        }
    }

    _updateDiff(style: StyleSpecification,  options?: {diff?: boolean} & StyleOptions) {
        try {
            if (this.style.setState(style)) {
                this._update(true);
            }
        } catch (e) {
            warnOnce(
                `Unable to perform style diff: ${e.message || e.error || e}.  Rebuilding the style from scratch.`
            );
            this._updateStyle(style, options);
        }
    }

    /**
     * Returns the map's Mapbox [style](https://docs.mapbox.com/help/glossary/style/) object, a JSON object which can be used to recreate the map's style.
     *
     * @returns {Object} The map's style JSON object.
     *
     * @example
     * map.on('load', () => {
     *     const styleJson = map.getStyle();
     * });
     *
     */
    getStyle() {
        if (this.style) {
            return this.style.serialize();
        }
    }

    /**
     * Returns a Boolean indicating whether the map's style is fully loaded.
     *
     * @returns {boolean} A Boolean indicating whether the style is fully loaded.
     *
     * @example
     * const styleLoadStatus = map.isStyleLoaded();
     */
    isStyleLoaded() {
        if (!this.style) return warnOnce('There is no style added to the map.');
        return this.style.loaded();
    }

    /** @section {Sources} */

    /**
     * Adds a source to the map's style.
     *
     * @param {string} id The ID of the source to add. Must not conflict with existing sources.
     * @param {Object} source The source object, conforming to the
     * Mapbox Style Specification's [source definition](https://www.mapbox.com/mapbox-gl-style-spec/#sources) or
     * {@link CanvasSourceOptions}.
     * @returns {Map} Returns itself to allow for method chaining.
     * @example
     * map.addSource('my-data', {
     *     type: 'vector',
     *     url: 'mapbox://myusername.tilesetid'
     * });
     * @example
     * map.addSource('my-data', {
     *     "type": "geojson",
     *     "data": {
     *         "type": "Feature",
     *         "geometry": {
     *             "type": "Point",
     *             "coordinates": [-77.0323, 38.9131]
     *         },
     *         "properties": {
     *             "title": "Mapbox DC",
     *             "marker-symbol": "monument"
     *         }
     *     }
     * });
     * @see Example: Vector source: [Show and hide layers](https://docs.mapbox.com/mapbox-gl-js/example/toggle-layers/)
     * @see Example: GeoJSON source: [Add live realtime data](https://docs.mapbox.com/mapbox-gl-js/example/live-geojson/)
     * @see Example: Raster DEM source: [Add hillshading](https://docs.mapbox.com/mapbox-gl-js/example/hillshade/)
     */
    addSource(id: string, source: SourceSpecification) {
        this._lazyInitEmptyStyle();
        this.style.addSource(id, source);
        return this._update(true);
    }

    /**
     * Returns a Boolean indicating whether the source is loaded. Returns `true` if the source with
     * the given ID in the map's style has no outstanding network requests, otherwise `false`.
     *
     * @param {string} id The ID of the source to be checked.
     * @returns {boolean} A Boolean indicating whether the source is loaded.
     * @example
     * const sourceLoaded = map.isSourceLoaded('bathymetry-data');
     */
    isSourceLoaded(id: string) {
        const sourceCaches = this.style && this.style._getSourceCaches(id);
        if (sourceCaches.length === 0) {
            this.fire(new ErrorEvent(new Error(`There is no source with ID '${id}'`)));
            return;
        }

        return sourceCaches.every(sc => sc.loaded());
    }

    /**
     * Returns a Boolean indicating whether all tiles in the viewport from all sources on
     * the style are loaded.
     *
     * @returns {boolean} A Boolean indicating whether all tiles are loaded.
     * @example
     * const tilesLoaded = map.areTilesLoaded();
     */

    areTilesLoaded() {
        const sources = this.style && this.style._sourceCaches;
        for (const id in sources) {
            const source = sources[id];
            const tiles = source._tiles;
            for (const t in tiles) {
                const tile = tiles[t];
                if (!(tile.state === 'loaded' || tile.state === 'errored')) return false;
            }
        }
        return true;
    }

    /**
     * Adds a [custom source type](#Custom Sources), making it available for use with
     * {@link Map#addSource}.
     * @private
     * @param {string} name The name of the source type; source definition objects use this name in the `{type: ...}` field.
     * @param {Function} SourceType A {@link Source} constructor.
     * @param {Function} callback Called when the source type is ready or with an error argument if there is an error.
     */
    addSourceType(name: string, SourceType: any, callback: Function) {
        this._lazyInitEmptyStyle();
        return this.style.addSourceType(name, SourceType, callback);
    }

    /**
     * Removes a source from the map's style.
     *
     * @param {string} id The ID of the source to remove.
     * @returns {Map} Returns itself to allow for method chaining.
     * @example
     * map.removeSource('bathymetry-data');
     */
    removeSource(id: string) {
        this.style.removeSource(id);
        this._updateTerrain();
        return this._update(true);
    }

    /**
     * Returns the source with the specified ID in the map's style.
     *
     * This method is often used to update a source using the instance members for the relevant
     * source type as defined in [Sources](#sources).
     * For example, setting the `data` for a GeoJSON source or updating the `url` and `coordinates`
     * of an image source.
     *
     * @param {string} id The ID of the source to get.
     * @returns {?Object} The style source with the specified ID or `undefined` if the ID
     * corresponds to no existing sources.
     * The shape of the object varies by source type.
     * A list of options for each source type is available on the Mapbox Style Specification's
     * [Sources](https://docs.mapbox.com/mapbox-gl-js/style-spec/sources/) page.
     * @example
     * const sourceObject = map.getSource('points');
     * @see [Example: Create a draggable point](https://docs.mapbox.com/mapbox-gl-js/example/drag-a-point/)
     * @see [Example: Animate a point](https://docs.mapbox.com/mapbox-gl-js/example/animate-point-along-line/)
     * @see [Example: Add live realtime data](https://docs.mapbox.com/mapbox-gl-js/example/live-geojson/)
     */
    getSource(id: string) {
        return this.style.getSource(id);
    }

    /** @section {Images} */

    // eslint-disable-next-line jsdoc/require-returns
    /**
     * Add an image to the style. This image can be displayed on the map like any other icon in the style's
     * [sprite](https://docs.mapbox.com/mapbox-gl-js/style-spec/sprite/) using the image's ID with
     * [`icon-image`](https://docs.mapbox.com/mapbox-gl-js/style-spec/#layout-symbol-icon-image),
     * [`background-pattern`](https://docs.mapbox.com/mapbox-gl-js/style-spec/#paint-background-background-pattern),
     * [`fill-pattern`](https://docs.mapbox.com/mapbox-gl-js/style-spec/#paint-fill-fill-pattern),
     * or [`line-pattern`](https://docs.mapbox.com/mapbox-gl-js/style-spec/#paint-line-line-pattern).
     * A {@link Map.event:error} event will be fired if there is not enough space in the sprite to add this image.
     *
     * @param {string} id The ID of the image.
     * @param {HTMLImageElement | ImageBitmap | ImageData | {width: number, height: number, data: (Uint8Array | Uint8ClampedArray)} | StyleImageInterface} image The image as an `HTMLImageElement`, `ImageData`, `ImageBitmap` or object with `width`, `height`, and `data`
     * properties with the same format as `ImageData`.
     * @param {Object | null} options Options object.
     * @param {number} options.pixelRatio The ratio of pixels in the image to physical pixels on the screen.
     * @param {boolean} options.sdf Whether the image should be interpreted as an SDF image.
     * @param {[number, number, number, number]} options.content `[x1, y1, x2, y2]`  If `icon-text-fit` is used in a layer with this image, this option defines the part of the image that can be covered by the content in `text-field`.
     * @param {Array<[number, number]>} options.stretchX `[[x1, x2], ...]` If `icon-text-fit` is used in a layer with this image, this option defines the part(s) of the image that can be stretched horizontally.
     * @param {Array<[number, number]>} options.stretchY `[[y1, y2], ...]` If `icon-text-fit` is used in a layer with this image, this option defines the part(s) of the image that can be stretched vertically.
     *
     * @example
     * // If the style's sprite does not already contain an image with ID 'cat',
     * // add the image 'cat-icon.png' to the style's sprite with the ID 'cat'.
     * map.loadImage('https://upload.wikimedia.org/wikipedia/commons/thumb/6/60/Cat_silhouette.svg/400px-Cat_silhouette.svg.png', (error, image) => {
     *     if (error) throw error;
     *     if (!map.hasImage('cat')) map.addImage('cat', image);
     * });
     *
     * // Add a stretchable image that can be used with `icon-text-fit`
     * // In this example, the image is 600px wide by 400px high.
     * map.loadImage('https://upload.wikimedia.org/wikipedia/commons/8/89/Black_and_White_Boxed_%28bordered%29.png', (error, image) => {
     *     if (error) throw error;
     *     if (!map.hasImage('border-image')) {
     *         map.addImage('border-image', image, {
     *             content: [16, 16, 300, 384], // place text over left half of image, avoiding the 16px border
     *             stretchX: [[16, 584]], // stretch everything horizontally except the 16px border
     *             stretchY: [[16, 384]], // stretch everything vertically except the 16px border
     *         });
     *     }
     * });
     *
     *
     * @see Example: Use `HTMLImageElement`: [Add an icon to the map](https://www.mapbox.com/mapbox-gl-js/example/add-image/)
     * @see Example: Use `ImageData`: [Add a generated icon to the map](https://www.mapbox.com/mapbox-gl-js/example/add-image-generated/)
     */
    addImage(id: string,
             image: HTMLImageElement | ImageBitmap | ImageData | {width: number, height: number, data: Uint8Array | Uint8ClampedArray} | StyleImageInterface,
             {pixelRatio = 1, sdf = false, stretchX, stretchY, content}: $Shape<StyleImageMetadata> = {}) {
        this._lazyInitEmptyStyle();
        const version = 0;

        if (image instanceof HTMLImageElement || (ImageBitmap && image instanceof ImageBitmap)) {
            const {width, height, data} = browser.getImageData(image);
            this.style.addImage(id, {data: new RGBAImage({width, height}, data), pixelRatio, stretchX, stretchY, content, sdf, version});
        } else if (image.width === undefined || image.height === undefined) {
            return this.fire(new ErrorEvent(new Error(
                'Invalid arguments to map.addImage(). The second argument must be an `HTMLImageElement`, `ImageData`, `ImageBitmap`, ' +
                'or object with `width`, `height`, and `data` properties with the same format as `ImageData`')));
        } else {
            const {width, height, data} = image;
            const userImage = ((image: any): StyleImageInterface);

            this.style.addImage(id, {
                data: new RGBAImage({width, height}, new Uint8Array(data)),
                pixelRatio,
                stretchX,
                stretchY,
                content,
                sdf,
                version,
                userImage
            });

            if (userImage.onAdd) {
                userImage.onAdd(this, id);
            }
        }
    }

    // eslint-disable-next-line jsdoc/require-returns
    /**
     * Update an existing image in a style. This image can be displayed on the map like any other icon in the style's
     * [sprite](https://docs.mapbox.com/help/glossary/sprite/) using the image's ID with
     * [`icon-image`](https://docs.mapbox.com/mapbox-gl-js/style-spec/#layout-symbol-icon-image),
     * [`background-pattern`](https://docs.mapbox.com/mapbox-gl-js/style-spec/#paint-background-background-pattern),
     * [`fill-pattern`](https://docs.mapbox.com/mapbox-gl-js/style-spec/#paint-fill-fill-pattern),
     * or [`line-pattern`](https://docs.mapbox.com/mapbox-gl-js/style-spec/#paint-line-line-pattern).
     *
     * @param {string} id The ID of the image.
     * @param {HTMLImageElement | ImageBitmap | ImageData | {width: number, height: number, data: (Uint8Array | Uint8ClampedArray)} | StyleImageInterface} image The image as an `HTMLImageElement`, `ImageData`, `ImageBitmap` or object with `width`, `height`, and `data`
     * properties with the same format as `ImageData`.
     *
     * @example
     * // If an image with the ID 'cat' already exists in the style's sprite,
     * // replace that image with a new image, 'other-cat-icon.png'.
     * if (map.hasImage('cat')) map.updateImage('cat', './other-cat-icon.png');
     */
    updateImage(id: string,
        image: HTMLImageElement | ImageBitmap | ImageData | {width: number, height: number, data: Uint8Array | Uint8ClampedArray} | StyleImageInterface) {

        const existingImage = this.style.getImage(id);
        if (!existingImage) {
            return this.fire(new ErrorEvent(new Error(
                'The map has no image with that id. If you are adding a new image use `map.addImage(...)` instead.')));
        }
        const imageData = (image instanceof HTMLImageElement || (ImageBitmap && image instanceof ImageBitmap)) ? browser.getImageData(image) : image;
        const {width, height, data} = imageData;

        if (width === undefined || height === undefined) {
            return this.fire(new ErrorEvent(new Error(
                'Invalid arguments to map.updateImage(). The second argument must be an `HTMLImageElement`, `ImageData`, `ImageBitmap`, ' +
                'or object with `width`, `height`, and `data` properties with the same format as `ImageData`')));
        }

        if (width !== existingImage.data.width || height !== existingImage.data.height) {
            return this.fire(new ErrorEvent(new Error(
                'The width and height of the updated image must be that same as the previous version of the image')));
        }

        const copy = !(image instanceof HTMLImageElement || (ImageBitmap && image instanceof ImageBitmap));
        existingImage.data.replace(data, copy);

        this.style.updateImage(id, existingImage);
    }

    /**
     * Check whether or not an image with a specific ID exists in the style. This checks both images
     * in the style's original [sprite](https://docs.mapbox.com/help/glossary/sprite/) and any images
     * that have been added at runtime using {@link Map#addImage}.
     *
     * @param {string} id The ID of the image.
     *
     * @returns {boolean} A Boolean indicating whether the image exists.
     * @example
     * // Check if an image with the ID 'cat' exists in
     * // the style's sprite.
     * const catIconExists = map.hasImage('cat');
     */
    hasImage(id: string): boolean {
        if (!id) {
            this.fire(new ErrorEvent(new Error('Missing required image id')));
            return false;
        }

        return !!this.style.getImage(id);
    }

    /**
     * Remove an image from a style. This can be an image from the style's original
     * [sprite](https://docs.mapbox.com/help/glossary/sprite/) or any images
     * that have been added at runtime using {@link Map#addImage}.
     *
     * @param {string} id The ID of the image.
     *
     * @example
     * // If an image with the ID 'cat' exists in
     * // the style's sprite, remove it.
     * if (map.hasImage('cat')) map.removeImage('cat');
     */
    removeImage(id: string) {
        this.style.removeImage(id);
    }

    /**
     * Load an image from an external URL to be used with {@link Map#addImage}. External
     * domains must support [CORS](https://developer.mozilla.org/en-US/docs/Web/HTTP/Access_control_CORS).
     *
     * @param {string} url The URL of the image file. Image file must be in png, webp, or jpg format.
     * @param {Function} callback Expecting `callback(error, data)`. Called when the image has loaded or with an error argument if there is an error.
     *
     * @example
     * // Load an image from an external URL.
     * map.loadImage('http://placekitten.com/50/50', (error, image) => {
     *     if (error) throw error;
     *     // Add the loaded image to the style's sprite with the ID 'kitten'.
     *     map.addImage('kitten', image);
     * });
     *
     * @see [Example: Add an icon to the map](https://www.mapbox.com/mapbox-gl-js/example/add-image/)
     */
    loadImage(url: string, callback: Function) {
        getImage(this._requestManager.transformRequest(url, ResourceType.Image), (err, img) => {
            callback(err, img instanceof HTMLImageElement ? browser.getImageData(img) : img);
        });
    }

    /**
    * Returns an Array of strings containing the IDs of all images currently available in the map.
    * This includes both images from the style's original [sprite](https://docs.mapbox.com/help/glossary/sprite/)
    * and any images that have been added at runtime using {@link Map#addImage}.
    *
    * @returns {Array<string>} An Array of strings containing the names of all sprites/images currently available in the map.
    *
    * @example
    * const allImages = map.listImages();
    *
    */
    listImages() {
        return this.style.listImages();
    }

    /** @section {Layers} */

    /**
     * Adds a [Mapbox style layer](https://docs.mapbox.com/mapbox-gl-js/style-spec/#layers)
     * to the map's style.
     *
     * A layer defines how data from a specified source will be styled. Read more about layer types
     * and available paint and layout properties in the [Mapbox Style Specification](https://docs.mapbox.com/mapbox-gl-js/style-spec/#layers).
     *
     * @param {Object | CustomLayerInterface} layer The layer to add, conforming to either the Mapbox Style Specification's [layer definition](https://docs.mapbox.com/mapbox-gl-js/style-spec/#layers) or, less commonly, the {@link CustomLayerInterface} specification.
     * The Mapbox Style Specification's layer definition is appropriate for most layers.
     *
     * @param {string} layer.id A unique identifier that you define.
     * @param {string} layer.type The type of layer (for example `fill` or `symbol`).
     * A list of layer types is available in the [Mapbox Style Specification](https://docs.mapbox.com/mapbox-gl-js/style-spec/layers/#type).
     *
     * This can also be `custom`. For more information, see {@link CustomLayerInterface}.
     * @param {string | Object} [layer.source] The data source for the layer.
     * Reference a source that has _already been defined_ using the source's unique id.
     * Reference a _new source_ using a source object (as defined in the [Mapbox Style Specification](https://docs.mapbox.com/mapbox-gl-js/style-spec/sources/)) directly.
     * This is **required** for all `layer.type` options _except_ for `custom` and `background`.
     * @param {string} [layer.sourceLayer] (optional) The name of the [source layer](https://docs.mapbox.com/help/glossary/source-layer/) within the specified `layer.source` to use for this style layer.
     * This is only applicable for vector tile sources and is **required** when `layer.source` is of the type `vector`.
     * @param {Array} [layer.filter] (optional) An expression specifying conditions on source features.
     * Only features that match the filter are displayed.
     * The Mapbox Style Specification includes more information on the limitations of the [`filter`](https://docs.mapbox.com/mapbox-gl-js/style-spec/layers/#filter) parameter
     * and a complete list of available [expressions](https://docs.mapbox.com/mapbox-gl-js/style-spec/expressions/).
     * If no filter is provided, all features in the source (or source layer for vector tilesets) will be displayed.
     * @param {Object} [layer.paint] (optional) Paint properties for the layer.
     * Available paint properties vary by `layer.type`.
     * A full list of paint properties for each layer type is available in the [Mapbox Style Specification](https://docs.mapbox.com/mapbox-gl-js/style-spec/layers/).
     * If no paint properties are specified, default values will be used.
     * @param {Object} [layer.layout] (optional) Layout properties for the layer.
     * Available layout properties vary by `layer.type`.
     * A full list of layout properties for each layer type is available in the [Mapbox Style Specification](https://docs.mapbox.com/mapbox-gl-js/style-spec/layers/).
     * If no layout properties are specified, default values will be used.
     * @param {number} [layer.maxzoom] (optional) The maximum zoom level for the layer.
     * At zoom levels equal to or greater than the maxzoom, the layer will be hidden.
     * The value can be any number between `0` and `24` (inclusive).
     * If no maxzoom is provided, the layer will be visible at all zoom levels for which there are tiles available.
     * @param {number} [layer.minzoom] (optional) The minimum zoom level for the layer.
     * At zoom levels less than the minzoom, the layer will be hidden.
     * The value can be any number between `0` and `24` (inclusive).
     * If no minzoom is provided, the layer will be visible at all zoom levels for which there are tiles available.
     * @param {Object} [layer.metadata] (optional) Arbitrary properties useful to track with the layer, but do not influence rendering.
     * @param {string} [layer.renderingMode] This is only applicable for layers with the type `custom`.
     * See {@link CustomLayerInterface} for more information.
     * @param {string} [beforeId] The ID of an existing layer to insert the new layer before,
     * resulting in the new layer appearing visually beneath the existing layer.
     * If this argument is not specified, the layer will be appended to the end of the layers array
     * and appear visually above all other layers.
     *
     * @returns {Map} Returns itself to allow for method chaining.
     *
     * @example
     * // Add a circle layer with a vector source
     * map.addLayer({
     *     id: 'points-of-interest',
     *     source: {
     *         type: 'vector',
     *         url: 'mapbox://mapbox.mapbox-streets-v8'
     *     },
     *     'source-layer': 'poi_label',
     *     type: 'circle',
     *     paint: {
     *     // Mapbox Style Specification paint properties
     *     },
     *     layout: {
     *     // Mapbox Style Specification layout properties
     *     }
     * });
     *
     * @example
     * // Define a source before using it to create a new layer
     * map.addSource('state-data', {
     *     type: 'geojson',
     *     data: 'path/to/data.geojson'
     * });
     *
     * map.addLayer({
     *     id: 'states',
     *     // References the GeoJSON source defined above
     *     // and does not require a `source-layer`
     *     source: 'state-data',
     *     type: 'symbol',
     *     layout: {
     *         // Set the label content to the
     *         // feature's `name` property
     *         'text-field': ['get', 'name']
     *     }
     * });
     *
     * @example
     * // Add a new symbol layer before an existing layer
     * map.addLayer({
     *     id: 'states',
     *     // References a source that's already been defined
     *     source: 'state-data',
     *     type: 'symbol',
     *     layout: {
     *         // Set the label content to the
     *         // feature's `name` property
     *         'text-field': ['get', 'name']
     *     }
     * // Add the layer before the existing `cities` layer
     * }, 'cities');
     *
     * @see [Example: Create and style clusters](https://docs.mapbox.com/mapbox-gl-js/example/cluster/)
     * @see [Example: Add a vector tile source](https://docs.mapbox.com/mapbox-gl-js/example/vector-source/)
     * @see [Example: Add a WMS source](https://docs.mapbox.com/mapbox-gl-js/example/wms/)
     */
    addLayer(layer: LayerSpecification | CustomLayerInterface, beforeId?: string) {
        this._lazyInitEmptyStyle();
        this.style.addLayer(layer, beforeId);
        return this._update(true);
    }

    /**
     * Moves a layer to a different z-position.
     *
     * @param {string} id The ID of the layer to move.
     * @param {string} [beforeId] The ID of an existing layer to insert the new layer before. When viewing the map, the `id` layer will appear beneath the `beforeId` layer. If `beforeId` is omitted, the layer will be appended to the end of the layers array and appear above all other layers on the map.
     * @returns {Map} Returns itself to allow for method chaining.
     *
     * @example
     * // Move a layer with ID 'polygon' before the layer with ID 'country-label'. The `polygon` layer will appear beneath the `country-label` layer on the map.
     * map.moveLayer('polygon', 'country-label');
     */
    moveLayer(id: string, beforeId?: string) {
        this.style.moveLayer(id, beforeId);
        return this._update(true);
    }

    /**
     * Removes the layer with the given ID from the map's style.
     *
     * If no such layer exists, an `error` event is fired.
     *
     * @param {string} id ID of the layer to remove.
     * @returns {Map} Returns itself to allow for method chaining.
     * @fires Map.event:error
     *
     * @example
     * // If a layer with ID 'state-data' exists, remove it.
     * if (map.getLayer('state-data')) map.removeLayer('state-data');
     */
    removeLayer(id: string) {
        this.style.removeLayer(id);
        return this._update(true);
    }

    /**
     * Returns the layer with the specified ID in the map's style.
     *
     * @param {string} id The ID of the layer to get.
     * @returns {?Object} The layer with the specified ID, or `undefined`
     *   if the ID corresponds to no existing layers.
     *
     * @example
     * const stateDataLayer = map.getLayer('state-data');
     *
     * @see [Example: Filter symbols by toggling a list](https://www.mapbox.com/mapbox-gl-js/example/filter-markers/)
     * @see [Example: Filter symbols by text input](https://www.mapbox.com/mapbox-gl-js/example/filter-markers-by-input/)
     */
    getLayer(id: string) {
        return this.style.getLayer(id);
    }

    /**
     * Sets the zoom extent for the specified style layer. The zoom extent includes the
     * [minimum zoom level](https://docs.mapbox.com/mapbox-gl-js/style-spec/#layer-minzoom)
     * and [maximum zoom level](https://docs.mapbox.com/mapbox-gl-js/style-spec/#layer-maxzoom))
     * at which the layer will be rendered.
     *
     * Note: For style layers using vector sources, style layers cannot be rendered at zoom levels lower than the
     * minimum zoom level of the _source layer_ because the data does not exist at those zoom levels. If the minimum
     * zoom level of the source layer is higher than the minimum zoom level defined in the style layer, the style
     * layer will not be rendered at all zoom levels in the zoom range.
     *
     * @param {string} layerId The ID of the layer to which the zoom extent will be applied.
     * @param {number} minzoom The minimum zoom to set (0-24).
     * @param {number} maxzoom The maximum zoom to set (0-24).
     * @returns {Map} Returns itself to allow for method chaining.
     *
     * @example
     * map.setLayerZoomRange('my-layer', 2, 5);
     *
     */
    setLayerZoomRange(layerId: string, minzoom: number, maxzoom: number) {
        this.style.setLayerZoomRange(layerId, minzoom, maxzoom);
        return this._update(true);
    }

    /**
     * Sets the filter for the specified style layer.
     *
     * Filters control which features a style layer renders from its source.
     * Any feature for which the filter expression evaluates to `true` will be
     * rendered on the map. Those that are false will be hidden.
     *
     * Use `setFilter` to show a subset of your source data.
     *
     * To clear the filter, pass `null` or `undefined` as the second parameter.
     *
     * @param {string} layerId The ID of the layer to which the filter will be applied.
     * @param {Array | null | undefined} filter The filter, conforming to the Mapbox Style Specification's
     *   [filter definition](https://docs.mapbox.com/mapbox-gl-js/style-spec/layers/#filter).  If `null` or `undefined` is provided, the function removes any existing filter from the layer.
     * @param {Object} [options] Options object.
     * @param {boolean} [options.validate=true] Whether to check if the filter conforms to the Mapbox GL Style Specification. Disabling validation is a performance optimization that should only be used if you have previously validated the values you will be passing to this function.
     * @returns {Map} Returns itself to allow for method chaining.
     *
     * @example
     * // display only features with the 'name' property 'USA'
     * map.setFilter('my-layer', ['==', ['get', 'name'], 'USA']);
     * @example
     * // display only features with five or more 'available-spots'
     * map.setFilter('bike-docks', ['>=', ['get', 'available-spots'], 5]);
     * @example
     * // remove the filter for the 'bike-docks' style layer
     * map.setFilter('bike-docks', null);
     *
     * @see [Example: Filter features within map view](https://www.mapbox.com/mapbox-gl-js/example/filter-features-within-map-view/)
     * @see [Example: Highlight features containing similar data](https://www.mapbox.com/mapbox-gl-js/example/query-similar-features/)
     * @see [Example: Create a timeline animation](https://www.mapbox.com/mapbox-gl-js/example/timeline-animation/)
     * @see [Tutorial: Show changes over time](https://docs.mapbox.com/help/tutorials/show-changes-over-time/)
     */
    setFilter(layerId: string, filter: ?FilterSpecification,  options: StyleSetterOptions = {}) {
        this.style.setFilter(layerId, filter, options);
        return this._update(true);
    }

    /**
     * Returns the filter applied to the specified style layer.
     *
     * @param {string} layerId The ID of the style layer whose filter to get.
     * @returns {Array} The layer's filter.
     * @example
     * const filter = map.getFilter('myLayer');
     */
    getFilter(layerId: string) {
        return this.style.getFilter(layerId);
    }

    /**
     * Sets the value of a paint property in the specified style layer.
     *
     * @param {string} layerId The ID of the layer to set the paint property in.
     * @param {string} name The name of the paint property to set.
     * @param {*} value The value of the paint property to set.
     *   Must be of a type appropriate for the property, as defined in the [Mapbox Style Specification](https://www.mapbox.com/mapbox-gl-style-spec/).
     * @param {Object} [options] Options object.
     * @param {boolean} [options.validate=true] Whether to check if `value` conforms to the Mapbox GL Style Specification. Disabling validation is a performance optimization that should only be used if you have previously validated the values you will be passing to this function.
     * @returns {Map} Returns itself to allow for method chaining.
     * @example
     * map.setPaintProperty('my-layer', 'fill-color', '#faafee');
     * @see [Example: Change a layer's color with buttons](https://www.mapbox.com/mapbox-gl-js/example/color-switcher/)
     * @see [Example: Adjust a layer's opacity](https://www.mapbox.com/mapbox-gl-js/example/adjust-layer-opacity/)
     * @see [Example: Create a draggable point](https://www.mapbox.com/mapbox-gl-js/example/drag-a-point/)
     */
    setPaintProperty(layerId: string, name: string, value: any, options: StyleSetterOptions = {}) {
        this.style.setPaintProperty(layerId, name, value, options);
        return this._update(true);
    }

    /**
     * Returns the value of a paint property in the specified style layer.
     *
     * @param {string} layerId The ID of the layer to get the paint property from.
     * @param {string} name The name of a paint property to get.
     * @returns {*} The value of the specified paint property.
     * @example
     * const paintProperty = map.getPaintProperty('mySymbolLayer', 'icon-color');
     */
    getPaintProperty(layerId: string, name: string) {
        return this.style.getPaintProperty(layerId, name);
    }

    /**
     * Sets the value of a layout property in the specified style layer.
     *
     * @param {string} layerId The ID of the layer to set the layout property in.
     * @param {string} name The name of the layout property to set.
     * @param {*} value The value of the layout property. Must be of a type appropriate for the property, as defined in the [Mapbox Style Specification](https://www.mapbox.com/mapbox-gl-style-spec/).
     * @param {Object} [options] Options object.
     * @param {boolean} [options.validate=true] Whether to check if `value` conforms to the Mapbox GL Style Specification. Disabling validation is a performance optimization that should only be used if you have previously validated the values you will be passing to this function.
     * @returns {Map} Returns itself to allow for method chaining.
     * @example
     * map.setLayoutProperty('my-layer', 'visibility', 'none');
     * @see [Example: Show and hide layers](https://docs.mapbox.com/mapbox-gl-js/example/toggle-layers/)
     */
    setLayoutProperty(layerId: string, name: string, value: any, options: StyleSetterOptions = {}) {
        this.style.setLayoutProperty(layerId, name, value, options);
        return this._update(true);
    }

    /**
     * Returns the value of a layout property in the specified style layer.
     *
     * @param {string} layerId The ID of the layer to get the layout property from.
     * @param {string} name The name of the layout property to get.
     * @returns {*} The value of the specified layout property.
     * @example
     * const layoutProperty = map.getLayoutProperty('mySymbolLayer', 'icon-anchor');
     */
    getLayoutProperty(layerId: string, name: string) {
        return this.style.getLayoutProperty(layerId, name);
    }

    /** @section {Style properties} */

    /**
     * Sets the any combination of light values.
     *
     * @param {Object} light Light properties to set. Must conform to the [Mapbox Style Specification](https://www.mapbox.com/mapbox-gl-style-spec/#light).
     * @param {Object} [options] Options object.
     * @param {boolean} [options.validate=true] Whether to check if the filter conforms to the Mapbox GL Style Specification. Disabling validation is a performance optimization that should only be used if you have previously validated the values you will be passing to this function.
     * @returns {Map} Returns itself to allow for method chaining.
     * @example
     * const layerVisibility = map.getLayoutProperty('my-layer', 'visibility');
     * @see [Example: Show and hide layers](https://docs.mapbox.com/mapbox-gl-js/example/toggle-layers/)
     */
    setLight(light: LightSpecification, options: StyleSetterOptions = {}) {
        this._lazyInitEmptyStyle();
        this.style.setLight(light, options);
        return this._update(true);
    }

    /**
     * Returns the value of the light object.
     *
     * @returns {Object} Light properties of the style.
     * @example
     * const light = map.getLight();
     */
    getLight() {
        return this.style.getLight();
    }

    // eslint-disable-next-line jsdoc/require-returns
    /**
     * Sets the terrain property of the style.
     *
     * @param {Object} terrain Terrain properties to set. Must conform to the [Terrain Style Specification](https://docs.mapbox.com/mapbox-gl-js/style-spec/terrain/).
     * If `null` or `undefined` is provided, function removes terrain.
     * @returns {Map} Returns itself to allow for method chaining.
     * @example
     * map.addSource('mapbox-dem', {
     *     'type': 'raster-dem',
     *     'url': 'mapbox://mapbox.mapbox-terrain-dem-v1',
     *     'tileSize': 512,
     *     'maxzoom': 14
     * });
     * // add the DEM source as a terrain layer with exaggerated height
     * map.setTerrain({'source': 'mapbox-dem', 'exaggeration': 1.5});
     */
    setTerrain(terrain: TerrainSpecification) {
        this._lazyInitEmptyStyle();
        this.style.setTerrain(terrain);
        this._averageElevationLastSampledAt = -Infinity;
        return this._update(true);
    }

    /**
     * Returns the terrain specification or `null` if terrain isn't set on the map.
     *
     * @returns {Object | null} Terrain specification properties of the style.
     * @example
     * const terrain = map.getTerrain();
     */
    getTerrain(): Terrain | null {
        return this.style ? this.style.getTerrain() : null;
    }

    /**
     * Sets the fog property of the style.
     *
     * @param {Object} fog The fog properties to set. Must conform to the [Fog Style Specification](https://docs.mapbox.com/mapbox-gl-js/style-spec/fog/).
     * If `null` or `undefined` is provided, this function call removes the fog from the map.
     * @returns {Map} Returns itself to allow for method chaining.
     * @example
     * map.setFog({
     *     "range": [1.0, 12.0],
     *     "color": 'white',
     *     "horizon-blend": 0.1
     * });
     * @see [Example: Add fog to a map](https://docs.mapbox.com/mapbox-gl-js/example/add-fog/)
     */
    setFog(fog: FogSpecification) {
        this._lazyInitEmptyStyle();
        this.style.setFog(fog);
        return this._update(true);
    }

    /**
     * Returns the fog specification or `null` if fog is not set on the map.
     *
     * @returns {Object} Fog specification properties of the style.
     * @example
     * const fog = map.getFog();
     */
    getFog(): Fog | null {
        return this.style ? this.style.getFog() : null;
    }

    /**
     * Returns the fog opacity for a given location.
     *
     * An opacity of 0 means that there is no fog contribution for the given location
     * while a fog opacity of 1.0 means the location is fully obscured by the fog effect.
     *
     * If there is no fog set on the map, this function will return 0.
     *
     * @param {LngLatLike} lnglat The geographical location to evaluate the fog on.
     * @returns {number} A value between 0 and 1 representing the fog opacity, where 1 means fully within, and 0 means not affected by the fog effect.
     * @private
     */
    _queryFogOpacity(lnglat: LngLatLike): number {
        if (!this.style || !this.style.fog) return 0.0;
        return this.style.fog.getOpacityAtLatLng(LngLat.convert(lnglat), this.transform);
    }

    /** @section {Feature state} */

    /**
     * Sets the `state` of a feature.
     * A feature's `state` is a set of user-defined key-value pairs that are assigned to a feature at runtime.
     * When using this method, the `state` object is merged with any existing key-value pairs in the feature's state.
     * Features are identified by their `id` attribute, which can be any number or string.
     *
     * This method can only be used with sources that have a `id` attribute. The `id` attribute can be defined in three ways:
     * - For vector or GeoJSON sources, including an `id` attribute in the original data file.
     * - For vector or GeoJSON sources, using the [`promoteId`](https://docs.mapbox.com/mapbox-gl-js/style-spec/sources/#vector-promoteId) option at the time the source is defined.
     * - For GeoJSON sources, using the [`generateId`](https://docs.mapbox.com/mapbox-gl-js/style-spec/sources/#geojson-generateId) option to auto-assign an `id` based on the feature's index in the source data. If you change feature data using `map.getSource('some id').setData(...)`, you may need to re-apply state taking into account updated `id` values.
     *
     * _Note: You can use the [`feature-state` expression](https://docs.mapbox.com/mapbox-gl-js/style-spec/expressions/#feature-state) to access the values in a feature's state object for the purposes of styling_.
     *
     * @param {Object} feature Feature identifier. Feature objects returned from
     * {@link Map#queryRenderedFeatures} or event handlers can be used as feature identifiers.
     * @param {number | string} feature.id Unique id of the feature. Can be an integer or a string, but supports string values only when the [`promoteId`](https://docs.mapbox.com/mapbox-gl-js/style-spec/sources/#vector-promoteId) option has been applied to the source or the string can be cast to an integer.
     * @param {string} feature.source The id of the vector or GeoJSON source for the feature.
     * @param {string} [feature.sourceLayer] (optional) *For vector tile sources, `sourceLayer` is required*.
     * @param {Object} state A set of key-value pairs. The values should be valid JSON types.
     * @returns {Map} The map object.
     * @example
     * // When the mouse moves over the `my-layer` layer, update
     * // the feature state for the feature under the mouse
     * map.on('mousemove', 'my-layer', (e) => {
     *     if (e.features.length > 0) {
     *         map.setFeatureState({
     *             source: 'my-source',
     *             sourceLayer: 'my-source-layer',
     *             id: e.features[0].id,
     *         }, {
     *             hover: true
     *         });
     *     }
     * });
     *
     * @see [Example: Create a hover effect](https://docs.mapbox.com/mapbox-gl-js/example/hover-styles/)
     * @see [Tutorial: Create interactive hover effects with Mapbox GL JS](https://docs.mapbox.com/help/tutorials/create-interactive-hover-effects-with-mapbox-gl-js/)
     */
    setFeatureState(feature: { source: string; sourceLayer?: string; id: string | number; }, state: Object) {
        this.style.setFeatureState(feature, state);
        return this._update();
    }

    // eslint-disable-next-line jsdoc/require-returns
    /**
     * Removes the `state` of a feature, setting it back to the default behavior.
     * If only a `feature.source` is specified, it will remove the state for all features from that source.
     * If `feature.id` is also specified, it will remove all keys for that feature's state.
     * If `key` is also specified, it removes only that key from that feature's state.
     * Features are identified by their `feature.id` attribute, which can be any number or string.
     *
     * @param {Object} feature Identifier of where to remove state. It can be a source, a feature, or a specific key of feature.
     * Feature objects returned from {@link Map#queryRenderedFeatures} or event handlers can be used as feature identifiers.
     * @param {number | string} feature.id Unique id of the feature. Can be an integer or a string, but supports string values only when the [`promoteId`](https://docs.mapbox.com/mapbox-gl-js/style-spec/sources/#vector-promoteId) option has been applied to the source or the string can be cast to an integer.
     * @param {string} feature.source The id of the vector or GeoJSON source for the feature.
<<<<<<< HEAD
     * @param {string} [feature.sourceLayer] (optional) *For vector tile sources, `sourceLayer` is required.*
     * @param {string} [key] (optional) The key in the feature state to reset.
=======
     * @param {string} [feature.sourceLayer] (optional) For vector tile sources, `sourceLayer` is required.
     * @param {string} key (optional) The key in the feature state to reset.
>>>>>>> cd46ea1d
     *
     * @example
     * // Reset the entire state object for all features
     * // in the `my-source` source
     * map.removeFeatureState({
     *     source: 'my-source'
     * });
     *
     * @example
     * // When the mouse leaves the `my-layer` layer,
     * // reset the entire state object for the
     * // feature under the mouse
     * map.on('mouseleave', 'my-layer', (e) => {
     *     map.removeFeatureState({
     *         source: 'my-source',
     *         sourceLayer: 'my-source-layer',
     *         id: e.features[0].id
     *     });
     * });
     *
     * @example
     * // When the mouse leaves the `my-layer` layer,
     * // reset only the `hover` key-value pair in the
     * // state for the feature under the mouse
     * map.on('mouseleave', 'my-layer', (e) => {
     *     map.removeFeatureState({
     *         source: 'my-source',
     *         sourceLayer: 'my-source-layer',
     *         id: e.features[0].id
     *     }, 'hover');
     * });
     *
    */
    removeFeatureState(feature: { source: string; sourceLayer?: string; id?: string | number; }, key?: string) {
        this.style.removeFeatureState(feature, key);
        return this._update();
    }

    /**
     * Gets the `state` of a feature.
     * A feature's `state` is a set of user-defined key-value pairs that are assigned to a feature at runtime.
     * Features are identified by their `id` attribute, which can be any number or string.
     *
     * _Note: To access the values in a feature's state object for the purposes of styling the feature, use the [`feature-state` expression](https://docs.mapbox.com/mapbox-gl-js/style-spec/expressions/#feature-state)_.
     *
     * @param {Object} feature Feature identifier. Feature objects returned from
     * {@link Map#queryRenderedFeatures} or event handlers can be used as feature identifiers.
     * @param {number | string} feature.id Unique id of the feature. Can be an integer or a string, but supports string values only when the [`promoteId`](https://docs.mapbox.com/mapbox-gl-js/style-spec/sources/#vector-promoteId) option has been applied to the source or the string can be cast to an integer.
     * @param {string} feature.source The id of the vector or GeoJSON source for the feature.
     * @param {string} [feature.sourceLayer] (optional) *For vector tile sources, `sourceLayer` is required*.
     *
     * @returns {Object} The state of the feature: a set of key-value pairs that was assigned to the feature at runtime.
     *
     * @example
     * // When the mouse moves over the `my-layer` layer,
     * // get the feature state for the feature under the mouse
     * map.on('mousemove', 'my-layer', (e) => {
     *     if (e.features.length > 0) {
     *         map.getFeatureState({
     *             source: 'my-source',
     *             sourceLayer: 'my-source-layer',
     *             id: e.features[0].id
     *         });
     *     }
     * });
     *
     */
    getFeatureState(feature: { source: string; sourceLayer?: string; id: string | number; }): any {
        return this.style.getFeatureState(feature);
    }

    _containerDimensions() {
        let width = 0;
        let height = 0;

        if (this._container) {
            width = this._container.getBoundingClientRect().width || 400;
            height = this._container.getBoundingClientRect().height || 300;
        }

        return [width, height];
    }

    _detectMissingCSS(): void {
        const computedColor = window.getComputedStyle(this._missingCSSCanary).getPropertyValue('background-color');
        if (computedColor !== 'rgb(250, 128, 114)') {
            warnOnce('This page appears to be missing CSS declarations for ' +
                'Mapbox GL JS, which may cause the map to display incorrectly. ' +
                'Please ensure your page includes mapbox-gl.css, as described ' +
                'in https://www.mapbox.com/mapbox-gl-js/api/.');
        }
    }

    _setupContainer() {
        const container = this._container;
        container.classList.add('mapboxgl-map');

        const missingCSSCanary = this._missingCSSCanary = DOM.create('div', 'mapboxgl-canary', container);
        missingCSSCanary.style.visibility = 'hidden';
        this._detectMissingCSS();

        const canvasContainer = this._canvasContainer = DOM.create('div', 'mapboxgl-canvas-container', container);
        if (this._interactive) {
            canvasContainer.classList.add('mapboxgl-interactive');
        }

        this._canvas = DOM.create('canvas', 'mapboxgl-canvas', canvasContainer);
        this._canvas.addEventListener('webglcontextlost', this._contextLost, false);
        this._canvas.addEventListener('webglcontextrestored', this._contextRestored, false);
        this._canvas.setAttribute('tabindex', '0');
        this._canvas.setAttribute('aria-label', 'Map');
        this._canvas.setAttribute('role', 'region');

        const dimensions = this._containerDimensions();
        this._resizeCanvas(dimensions[0], dimensions[1]);

        const controlContainer = this._controlContainer = DOM.create('div', 'mapboxgl-control-container', container);
        const positions = this._controlPositions = {};
        ['top-left', 'top-right', 'bottom-left', 'bottom-right'].forEach((positionName) => {
            positions[positionName] = DOM.create('div', `mapboxgl-ctrl-${positionName}`, controlContainer);
        });

        this._container.addEventListener('scroll', this._onMapScroll, false);
    }

    _resizeCanvas(width: number, height: number) {
        const pixelRatio = browser.devicePixelRatio || 1;

        // Request the required canvas size (rounded up) taking the pixelratio into account.
        this._canvas.width = pixelRatio * Math.ceil(width);
        this._canvas.height = pixelRatio * Math.ceil(height);

        // Maintain the same canvas size, potentially downscaling it for HiDPI displays
        this._canvas.style.width = `${width}px`;
        this._canvas.style.height = `${height}px`;
    }

    _addMarker(marker: Marker) {
        this._markers.push(marker);
    }

    _removeMarker(marker: Marker) {
        const index = this._markers.indexOf(marker);
        if (index !== -1) {
            this._markers.splice(index, 1);
        }
    }

    _setupPainter() {
        const attributes = extend({}, supported.webGLContextAttributes, {
            failIfMajorPerformanceCaveat: this._failIfMajorPerformanceCaveat,
            preserveDrawingBuffer: this._preserveDrawingBuffer,
            antialias: this._antialias || false
        });

        const gl = this._canvas.getContext('webgl', attributes) ||
            this._canvas.getContext('experimental-webgl', attributes);

        if (!gl) {
            this.fire(new ErrorEvent(new Error('Failed to initialize WebGL')));
            return;
        }

        storeAuthState(gl, true);

        this.painter = new Painter(gl, this.transform);
        this.on('data', (event: MapDataEvent) => {
            if (event.dataType === 'source') {
                this.painter.setTileLoadedFlag(true);
            }
        });

        webpSupported.testSupport(gl);
    }

    _contextLost(event: *) {
        event.preventDefault();
        if (this._frame) {
            this._frame.cancel();
            this._frame = null;
        }
        this.fire(new Event('webglcontextlost', {originalEvent: event}));
    }

    _contextRestored(event: *) {
        this._setupPainter();
        this.resize();
        this._update();
        this.fire(new Event('webglcontextrestored', {originalEvent: event}));
    }

    _onMapScroll(event: *) {
        if (event.target !== this._container) return;

        // Revert any scroll which would move the canvas outside of the view
        this._container.scrollTop = 0;
        this._container.scrollLeft = 0;
        return false;
    }

    /** @section {Lifecycle} */

    /**
     * Returns a Boolean indicating whether the map is fully loaded.
     *
     * Returns `false` if the style is not yet fully loaded,
     * or if there has been a change to the sources or style that
     * has not yet fully loaded.
     *
     * @returns {boolean} A Boolean indicating whether the map is fully loaded.
     * @example
     * const isLoaded = map.loaded();
     */
    loaded() {
        return !this._styleDirty && !this._sourcesDirty && !!this.style && this.style.loaded();
    }

    /**
     * Update this map's style and sources, and re-render the map.
     *
     * @param {boolean} updateStyle mark the map's style for reprocessing as
     * well as its sources
     * @returns {Map} this
     * @private
     */
    _update(updateStyle?: boolean) {
        if (!this.style) return this;

        this._styleDirty = this._styleDirty || updateStyle;
        this._sourcesDirty = true;
        this.triggerRepaint();

        return this;
    }

    /**
     * Request that the given callback be executed during the next render
     * frame.  Schedule a render frame if one is not already scheduled.
     * @returns An id that can be used to cancel the callback
     * @private
     */
    _requestRenderFrame(callback: () => void): TaskID {
        this._update();
        return this._renderTaskQueue.add(callback);
    }

    _cancelRenderFrame(id: TaskID) {
        this._renderTaskQueue.remove(id);
    }

    /**
     * Request that the given callback be executed during the next render frame if the map is not
     * idle. Otherwise it is executed immediately, to avoid triggering a new render.
     * @private
     */
    _requestDomTask(callback: () => void) {
        // This condition means that the map is idle: the callback needs to be called right now as
        // there won't be a triggered render to run the queue.
        if (!this.loaded() || (this.loaded() && !this.isMoving())) {
            callback();
        } else {
            this._domRenderTaskQueue.add(callback);
        }
    }

    /**
     * Call when a (re-)render of the map is required:
     * - The style has changed (`setPaintProperty()`, etc.)
     * - Source data has changed (for example, tiles have finished loading)
     * - The map has is moving (or just finished moving)
     * - A transition is in progress
     *
     * @param {number} paintStartTimeStamp  The time when the animation frame began executing.
     *
     * @returns {Map} this
     * @private
     */
    _render(paintStartTimeStamp: number) {
        let gpuTimer;
        const extTimerQuery = this.painter.context.extTimerQuery;
        const frameStartTime = browser.now();
        if (this.listens('gpu-timing-frame')) {
            gpuTimer = extTimerQuery.createQueryEXT();
            extTimerQuery.beginQueryEXT(extTimerQuery.TIME_ELAPSED_EXT, gpuTimer);
        }

        const m = PerformanceUtils.beginMeasure('render');

        let averageElevationChanged = this._updateAverageElevation(frameStartTime);

        // A custom layer may have used the context asynchronously. Mark the state as dirty.
        this.painter.context.setDirty();
        this.painter.setBaseState();

        this._renderTaskQueue.run(paintStartTimeStamp);
        this._domRenderTaskQueue.run(paintStartTimeStamp);
        // A task queue callback may have fired a user event which may have removed the map
        if (this._removed) return;

        let crossFading = false;
        const fadeDuration = this._isInitialLoad ? 0 : this._fadeDuration;

        // If the style has changed, the map is being zoomed, or a transition or fade is in progress:
        //  - Apply style changes (in a batch)
        //  - Recalculate paint properties.
        if (this.style && this._styleDirty) {
            this._styleDirty = false;

            const zoom = this.transform.zoom;
            const pitch = this.transform.pitch;
            const now = browser.now();
            this.style.zoomHistory.update(zoom, now);

            const parameters = new EvaluationParameters(zoom, {
                now,
                fadeDuration,
                pitch,
                zoomHistory: this.style.zoomHistory,
                transition: this.style.getTransition()
            });

            const factor = parameters.crossFadingFactor();
            if (factor !== 1 || factor !== this._crossFadingFactor) {
                crossFading = true;
                this._crossFadingFactor = factor;
            }

            this.style.update(parameters);
        }

        const fogIsTransitioning = this.style && this.style.fog && this.style.fog.hasTransition();

        if (fogIsTransitioning) {
            this.style._markersNeedUpdate = true;
            this._sourcesDirty = true;
        }

        // If we are in _render for any reason other than an in-progress paint
        // transition, update source caches to check for and load any tiles we
        // need for the current transform
        if (this.style && this._sourcesDirty) {
            this._sourcesDirty = false;
            this.painter._updateFog(this.style);
            this._updateTerrain(); // Terrain DEM source updates here and skips update in style._updateSources.
            this.style._updateSources(this.transform);
            // Update positions of markers on enabling/disabling terrain
            this._forceMarkerUpdate();
        }

        this._placementDirty = this.style && this.style._updatePlacement(this.painter.transform, this.showCollisionBoxes, fadeDuration, this._crossSourceCollisions);

        // Actually draw
        if (this.style) {
            this.painter.render(this.style, {
                showTileBoundaries: this.showTileBoundaries,
                showTerrainWireframe: this.showTerrainWireframe,
                showOverdrawInspector: this._showOverdrawInspector,
                showQueryGeometry: !!this._showQueryGeometry,
                rotating: this.isRotating(),
                zooming: this.isZooming(),
                moving: this.isMoving(),
                fadeDuration,
                isInitialLoad: this._isInitialLoad,
                showPadding: this.showPadding,
                gpuTiming: !!this.listens('gpu-timing-layer'),
                speedIndexTiming: this.speedIndexTiming,
            });
        }

        this.fire(new Event('render'));

        if (this.loaded() && !this._loaded) {
            this._loaded = true;
            PerformanceUtils.mark(PerformanceMarkers.load);
            this.fire(new Event('load'));
        }

        if (this.style && (this.style.hasTransitions() || crossFading)) {
            this._styleDirty = true;
        }

        if (this.style && !this._placementDirty) {
            // Since no fade operations are in progress, we can release
            // all tiles held for fading. If we didn't do this, the tiles
            // would just sit in the SourceCaches until the next render
            this.style._releaseSymbolFadeTiles();
        }

        if (this.listens('gpu-timing-frame')) {
            const renderCPUTime = browser.now() - frameStartTime;
            extTimerQuery.endQueryEXT(extTimerQuery.TIME_ELAPSED_EXT, gpuTimer);
            setTimeout(() => {
                const renderGPUTime = extTimerQuery.getQueryObjectEXT(gpuTimer, extTimerQuery.QUERY_RESULT_EXT) / (1000 * 1000);
                extTimerQuery.deleteQueryEXT(gpuTimer);
                this.fire(new Event('gpu-timing-frame', {
                    cpuTime: renderCPUTime,
                    gpuTime: renderGPUTime
                }));
            }, 50); // Wait 50ms to give time for all GPU calls to finish before querying
        }

        PerformanceUtils.endMeasure(m);

        if (this.listens('gpu-timing-layer')) {
            // Resetting the Painter's per-layer timing queries here allows us to isolate
            // the queries to individual frames.
            const frameLayerQueries = this.painter.collectGpuTimers();

            setTimeout(() => {
                const renderedLayerTimes = this.painter.queryGpuTimers(frameLayerQueries);

                this.fire(new Event('gpu-timing-layer', {
                    layerTimes: renderedLayerTimes
                }));
            }, 50); // Wait 50ms to give time for all GPU calls to finish before querying
        }

        // Schedule another render frame if it's needed.
        //
        // Even though `_styleDirty` and `_sourcesDirty` are reset in this
        // method, synchronous events fired during Style#update or
        // Style#_updateSources could have caused them to be set again.
        const somethingDirty = this._sourcesDirty || this._styleDirty || this._placementDirty || averageElevationChanged;
        if (somethingDirty || this._repaint) {
            this.triggerRepaint();
        } else {
            const willIdle = !this.isMoving() && this.loaded();
            if (willIdle) {
                // Before idling, we perform one last sample so that if the average elevation
                // does not exactly match the terrain, we skip idle and ease it to its final state.
                averageElevationChanged = this._updateAverageElevation(frameStartTime, true);
            }

            if (averageElevationChanged) {
                this.triggerRepaint();
            } else {
                this._triggerFrame(false);
                if (willIdle) {
                    this.fire(new Event('idle'));
                    this._isInitialLoad = false;
                    // check the options to see if need to calculate the speed index
                    if (this.speedIndexTiming) {
                        const speedIndexNumber = this._calculateSpeedIndex();
                        this.fire(new Event('speedindexcompleted', {speedIndex: speedIndexNumber}));
                        this.speedIndexTiming = false;
                    }
                }
            }
        }

        if (this._loaded && !this._fullyLoaded && !somethingDirty) {
            this._fullyLoaded = true;
            // Following line is billing related code. Do not change. See LICENSE.txt
            this._authenticate();
            PerformanceUtils.mark(PerformanceMarkers.fullLoad);
        }

        return this;
    }

    _forceMarkerUpdate() {
        for (const marker of this._markers) {
            marker._update();
        }
    }

    /**
     * Update the average visible elevation by sampling terrain
     *
     * @returns {boolean} true if elevation has changed from the last sampling
     * @private
     */
    _updateAverageElevation(timeStamp: number, ignoreTimeout: boolean = false): boolean {
        const applyUpdate = value => {
            this.transform.averageElevation = value;
            this._update(false);
            return true;
        };

        if (!this.painter.averageElevationNeedsEasing()) {
            if (this.transform.averageElevation !== 0) return applyUpdate(0);
            return false;
        }

        const timeoutElapsed = ignoreTimeout || timeStamp - this._averageElevationLastSampledAt > AVERAGE_ELEVATION_SAMPLING_INTERVAL;

        if (timeoutElapsed && !this._averageElevation.isEasing(timeStamp)) {
            const currentElevation = this.transform.averageElevation;
            let newElevation = this.transform.sampleAverageElevation();

            // New elevation is NaN if no terrain tiles were available
            if (isNaN(newElevation)) {
                newElevation = 0;
            } else {
                // Don't activate the timeout if no data was available
                this._averageElevationLastSampledAt = timeStamp;
            }
            const elevationChange = Math.abs(currentElevation - newElevation);

            if (elevationChange > AVERAGE_ELEVATION_EASE_THRESHOLD) {
                if (this._isInitialLoad) {
                    this._averageElevation.jumpTo(newElevation);
                    return applyUpdate(newElevation);
                } else {
                    this._averageElevation.easeTo(newElevation, timeStamp, AVERAGE_ELEVATION_EASE_TIME);
                }
            } else if (elevationChange > AVERAGE_ELEVATION_CHANGE_THRESHOLD) {
                this._averageElevation.jumpTo(newElevation);
                return applyUpdate(newElevation);
            }
        }

        if (this._averageElevation.isEasing(timeStamp)) {
            return applyUpdate(this._averageElevation.getValue(timeStamp));
        }

        return false;
    }

    /***** START WARNING - REMOVAL OR MODIFICATION OF THE
    * FOLLOWING CODE VIOLATES THE MAPBOX TERMS OF SERVICE  ******
    * The following code is used to access Mapbox's APIs. Removal or modification
    * of this code can result in higher fees and/or
    * termination of your account with Mapbox.
    *
    * Under the Mapbox Terms of Service, you may not use this code to access Mapbox
    * Mapping APIs other than through Mapbox SDKs.
    *
    * The Mapping APIs documentation is available at https://docs.mapbox.com/api/maps/#maps
    * and the Mapbox Terms of Service are available at https://www.mapbox.com/tos/
    ******************************************************************************/

    _authenticate() {
        getMapSessionAPI(this._getMapId(), this._requestManager._skuToken, this._requestManager._customAccessToken, (err) => {
            if (err) {
                // throwing an error here will cause the callback to be called again unnecessarily
                if (err.message === AUTH_ERR_MSG || err.status === 401) {
                    const gl = this.painter.context.gl;
                    storeAuthState(gl, false);
                    if (this._logoControl instanceof LogoControl) {
                        this._logoControl._updateLogo();
                    }
                    if (gl) gl.clear(gl.DEPTH_BUFFER_BIT | gl.COLOR_BUFFER_BIT | gl.STENCIL_BUFFER_BIT);

                    if (!this._silenceAuthErrors) {
                        this.fire(new ErrorEvent(new Error('A valid Mapbox access token is required to use Mapbox GL JS. To create an account or a new access token, visit https://account.mapbox.com/')));
                    }
                }
            }
        });
        postMapLoadEvent(this._getMapId(), this._requestManager._skuToken, this._requestManager._customAccessToken, () => {});
    }

    /***** END WARNING - REMOVAL OR MODIFICATION OF THE
    PRECEDING CODE VIOLATES THE MAPBOX TERMS OF SERVICE  ******/

    _updateTerrain() {
        // Recalculate if enabled/disabled and calculate elevation cover. As camera is using elevation tiles before
        // render (and deferred update after zoom recalculation), this needs to be called when removing terrain source.
        this.painter.updateTerrain(this.style, this.isMoving() || this.isRotating() || this.isZooming());
    }

    _calculateSpeedIndex(): number {
        const finalFrame = this.painter.canvasCopy();
        const canvasCopyInstances = this.painter.getCanvasCopiesAndTimestamps();
        canvasCopyInstances.timeStamps.push(performance.now());

        const gl = this.painter.context.gl;
        const framebuffer = gl.createFramebuffer();
        gl.bindFramebuffer(gl.FRAMEBUFFER, framebuffer);

        function read(texture) {
            gl.framebufferTexture2D(gl.FRAMEBUFFER, gl.COLOR_ATTACHMENT0, gl.TEXTURE_2D, texture, 0);
            const pixels = new Uint8Array(gl.drawingBufferWidth * gl.drawingBufferHeight * 4);
            gl.readPixels(0, 0, gl.drawingBufferWidth, gl.drawingBufferHeight, gl.RGBA, gl.UNSIGNED_BYTE, pixels);
            return pixels;
        }

        return this._canvasPixelComparison(read(finalFrame), canvasCopyInstances.canvasCopies.map(read), canvasCopyInstances.timeStamps);
    }

    _canvasPixelComparison(finalFrame: Uint8Array, allFrames: Uint8Array[], timeStamps: number[]): number {
        let finalScore = timeStamps[1] - timeStamps[0];
        const numPixels = finalFrame.length / 4;

        for (let i = 0; i < allFrames.length; i++) {
            const frame = allFrames[i];
            let cnt = 0;
            for (let j = 0; j < frame.length; j += 4) {
                if (frame[j] === finalFrame[j] &&
                    frame[j + 1] === finalFrame[j + 1] &&
                    frame[j + 2] === finalFrame[j + 2] &&
                    frame[j + 3] === finalFrame[j + 3]) {
                    cnt = cnt + 1;
                }
            }
            //calculate the % visual completeness
            const interval = timeStamps[i + 2] - timeStamps[i + 1];
            const visualCompletness = cnt / numPixels;
            finalScore +=  interval * (1 - visualCompletness);
        }
        return finalScore;
    }

    /**
     * Clean up and release all internal resources associated with this map.
     *
     * This includes DOM elements, event bindings, web workers, and WebGL resources.
     *
     * Use this method when you are done using the map and wish to ensure that it no
     * longer consumes browser resources. Afterwards, you must not call any other
     * methods on the map.
     *
     * @example
     * map.remove();
     */
    remove() {
        if (this._hash) this._hash.remove();

        for (const control of this._controls) control.onRemove(this);
        this._controls = [];

        if (this._frame) {
            this._frame.cancel();
            this._frame = null;
        }
        this._renderTaskQueue.clear();
        this._domRenderTaskQueue.clear();
        if (this.style) {
            this.style.clearWorkerCaches();
        }
        this.painter.destroy();
        this.handlers.destroy();
        delete this.handlers;
        this.setStyle(null);
        if (typeof window !== 'undefined') {
            window.removeEventListener('resize', this._onWindowResize, false);
            window.removeEventListener('orientationchange', this._onWindowResize, false);
            window.removeEventListener('webkitfullscreenchange', this._onWindowResize, false);
            window.removeEventListener('online', this._onWindowOnline, false);
        }

        const extension = this.painter.context.gl.getExtension('WEBGL_lose_context');
        if (extension) extension.loseContext();
        removeNode(this._canvasContainer);
        removeNode(this._controlContainer);
        removeNode(this._missingCSSCanary);
        this._container.classList.remove('mapboxgl-map');

        PerformanceUtils.clearMetrics();
        removeAuthState(this.painter.context.gl);
        this._removed = true;
        this.fire(new Event('remove'));
    }

    /**
     * Trigger the rendering of a single frame. Use this method with custom layers to
     * repaint the map when the layer's properties or properties associated with the
     * layer's source change. Calling this multiple times before the
     * next frame is rendered will still result in only a single frame being rendered.
     *
     * @example
     * map.triggerRepaint();
     * @see [Example: Add a 3D model](https://docs.mapbox.com/mapbox-gl-js/example/add-3d-model/)
     * @see [Example: Add an animated icon to the map](https://docs.mapbox.com/mapbox-gl-js/example/add-image-animated/)
     */
    triggerRepaint() {
        this._triggerFrame(true);
    }

    _triggerFrame(render: boolean) {
        this._renderNextFrame = this._renderNextFrame || render;
        if (this.style && !this._frame) {
            this._frame = browser.frame((paintStartTimeStamp: number) => {
                const isRenderFrame = !!this._renderNextFrame;
                PerformanceUtils.frame(paintStartTimeStamp, isRenderFrame);
                this._frame = null;
                this._renderNextFrame = null;
                if (isRenderFrame) {
                    this._render(paintStartTimeStamp);
                }
            });
        }
    }

    _onWindowOnline() {
        this._update();
    }

    _onWindowResize(event: Event) {
        if (this._trackResize) {
            this.resize({originalEvent: event})._update();
        }
    }

    /** @section {Debug features} */

    /**
     * Gets and sets a Boolean indicating whether the map will render an outline
     * around each tile and the tile ID. These tile boundaries are useful for
     * debugging.
     *
     * The uncompressed file size of the first vector source is drawn in the top left
     * corner of each tile, next to the tile ID.
     *
     * @name showTileBoundaries
     * @type {boolean}
     * @instance
     * @memberof Map
     * @example
     * map.showTileBoundaries = true;
     */
    get showTileBoundaries(): boolean { return !!this._showTileBoundaries; }
    set showTileBoundaries(value: boolean) {
        if (this._showTileBoundaries === value) return;
        this._showTileBoundaries = value;
        this._update();
    }

    /**
     * Gets and sets a Boolean indicating whether the map will render a wireframe
     * on top of the displayed terrain. Useful for debugging.
     *
     * The wireframe is always red and is drawn only when terrain is active.
     *
     * @name showTerrainWireframe
     * @type {boolean}
     * @instance
     * @memberof Map
     * @example
     * map.showTerrainWireframe = true;
     */
    get showTerrainWireframe(): boolean { return !!this._showTerrainWireframe; }
    set showTerrainWireframe(value: boolean) {
        if (this._showTerrainWireframe === value) return;
        this._showTerrainWireframe = value;
        this._update();
    }

    /**
     * Gets and sets a Boolean indicating whether the speedindex metric calculation is on or off
     *
     * @private
     * @name speedIndexTiming
     * @type {boolean}
     * @instance
     * @memberof Map
     * @example
     * map.speedIndexTiming = true;
     */
    get speedIndexTiming(): boolean { return !!this._speedIndexTiming; }
    set speedIndexTiming(value: boolean) {
        if (this._speedIndexTiming === value) return;
        this._speedIndexTiming = value;
        this._update();
    }

    /**
     * Gets and sets a Boolean indicating whether the map will visualize
     * the padding offsets.
     *
     * @name showPadding
     * @type {boolean}
     * @instance
     * @memberof Map
     */
    get showPadding(): boolean { return !!this._showPadding; }
    set showPadding(value: boolean) {
        if (this._showPadding === value) return;
        this._showPadding = value;
        this._update();
    }

    /**
     * Gets and sets a Boolean indicating whether the map will render boxes
     * around all symbols in the data source, revealing which symbols
     * were rendered or which were hidden due to collisions.
     * This information is useful for debugging.
     *
     * @name showCollisionBoxes
     * @type {boolean}
     * @instance
     * @memberof Map
     */
    get showCollisionBoxes(): boolean { return !!this._showCollisionBoxes; }
    set showCollisionBoxes(value: boolean) {
        if (this._showCollisionBoxes === value) return;
        this._showCollisionBoxes = value;
        if (value) {
            // When we turn collision boxes on we have to generate them for existing tiles
            // When we turn them off, there's no cost to leaving existing boxes in place
            this.style._generateCollisionBoxes();
        } else {
            // Otherwise, call an update to remove collision boxes
            this._update();
        }
    }

    /*
     * Gets and sets a Boolean indicating whether the map should color-code
     * each fragment to show how many times it has been shaded.
     * White fragments have been shaded 8 or more times.
     * Black fragments have been shaded 0 times.
     * This information is useful for debugging.
     *
     * @name showOverdraw
     * @type {boolean}
     * @instance
     * @memberof Map
     */
    get showOverdrawInspector(): boolean { return !!this._showOverdrawInspector; }
    set showOverdrawInspector(value: boolean) {
        if (this._showOverdrawInspector === value) return;
        this._showOverdrawInspector = value;
        this._update();
    }

    /**
     * Gets and sets a Boolean indicating whether the map will
     * continuously repaint. This information is useful for analyzing performance.
     *
     * @name repaint
     * @type {boolean}
     * @instance
     * @memberof Map
     */
    get repaint(): boolean { return !!this._repaint; }
    set repaint(value: boolean) {
        if (this._repaint !== value) {
            this._repaint = value;
            this.triggerRepaint();
        }
    }
    // show vertices
    get vertices(): boolean { return !!this._vertices; }
    set vertices(value: boolean) { this._vertices = value; this._update(); }

    // for cache browser tests
    _setCacheLimits(limit: number, checkThreshold: number) {
        setCacheLimits(limit, checkThreshold);
    }

    /**
     * The version of Mapbox GL JS in use as specified in package.json, CHANGELOG.md, and the GitHub release.
     *
     * @name version
     * @instance
     * @memberof Map
     * @var {string} version
     */

    get version(): string { return version; }
}

export default Map;

function removeNode(node) {
    if (node.parentNode) {
        node.parentNode.removeChild(node);
    }
}

/**
 * Interface for interactive controls added to the map. This is a
 * specification for implementers to model: it is not
 * an exported method or class.
 *
 * Controls must implement `onAdd` and `onRemove`, and must own an
 * element, which is often a `div` element. To use Mapbox GL JS's
 * default control styling, add the `mapboxgl-ctrl` class to your control's
 * node.
 *
 * @interface IControl
 * @example
 * // Control implemented as ES6 class
 * class HelloWorldControl {
 *     onAdd(map) {
 *         this._map = map;
 *         this._container = document.createElement('div');
 *         this._container.className = 'mapboxgl-ctrl';
 *         this._container.textContent = 'Hello, world';
 *         return this._container;
 *     }
 *
 *     onRemove() {
 *         this._container.parentNode.removeChild(this._container);
 *         this._map = undefined;
 *     }
 * }
 *
 * @example
 * // Control implemented as ES5 prototypical class
 * function HelloWorldControl() { }
 *
 * HelloWorldControl.prototype.onAdd = function(map) {
 *     this._map = map;
 *     this._container = document.createElement('div');
 *     this._container.className = 'mapboxgl-ctrl';
 *     this._container.textContent = 'Hello, world';
 *     return this._container;
 * };
 *
 * HelloWorldControl.prototype.onRemove = function () {
 *     this._container.parentNode.removeChild(this._container);
 *     this._map = undefined;
 * };
 */

/**
 * Register a control on the map and give it a chance to register event listeners
 * and resources. This method is called by {@link Map#addControl}
 * internally.
 *
 * @function
 * @memberof IControl
 * @instance
 * @name onAdd
 * @param {Map} map The Map this control will be added to.
 * @returns {HTMLElement} The control's container element. This should
 * be created by the control and returned by onAdd without being attached
 * to the DOM: the map will insert the control's element into the DOM
 * as necessary.
 */

/**
 * Unregister a control on the map and give it a chance to detach event listeners
 * and resources. This method is called by {@link Map#removeControl}
 * internally.
 *
 * @function
 * @memberof IControl
 * @instance
 * @name onRemove
 * @param {Map} map The Map this control will be removed from.
 * @returns {undefined} There is no required return value for this method.
 */

/**
 * Optionally provide a default position for this control. If this method
 * is implemented and {@link Map#addControl} is called without the `position`
 * parameter, the value returned by getDefaultPosition will be used as the
 * control's position.
 *
 * @function
 * @memberof IControl
 * @instance
 * @name getDefaultPosition
 * @returns {string} A control position, one of the values valid in addControl.
 */

/**
 * A [`Point` geometry](https://github.com/mapbox/point-geometry) object, which has
 * `x` and `y` properties representing screen coordinates in pixels.
 *
 * @typedef {Point} Point
 * @example
 * const point = new mapboxgl.Point(-77, 38);
 */

/**
 * A {@link Point} or an array of two numbers representing `x` and `y` screen coordinates in pixels.
 *
 * @typedef {(Point | Array<number>)} PointLike
 * @example
 * const p1 = new mapboxgl.Point(-77, 38); // a PointLike which is a Point
 * const p2 = [-77, 38]; // a PointLike which is an array of two numbers
 */<|MERGE_RESOLUTION|>--- conflicted
+++ resolved
@@ -1212,13 +1212,8 @@
      * | [`sourcedataloading`](#map.event:sourcedataloading)       |                           |
      * | [`styleimagemissing`](#map.event:styleimagemissing)       |                           |
      *
-<<<<<<< HEAD
-     * @param {string} [layerId] (optional) The ID of a style layer. If you provide a `layerId`,
-     * the listener will be triggered only if its location is within a visible feature in this layer,
-=======
      * @param {string | Array<string>} layerIds (optional) The ID(s) of a style layer(s). If you provide a `layerId`,
      * the listener will be triggered only if its location is within a visible feature in these layers,
->>>>>>> cd46ea1d
      * and the event will have a `features` property containing an array of the matching features.
      * If you do not provide `layerIds`, the listener will be triggered by a corresponding event
      * happening anywhere on the map, and the event will not have a `features` property.
@@ -1301,13 +1296,8 @@
      * a visible portion of the specified layer from outside that layer or outside the map canvas. `mouseleave`
      * and `mouseout` events are triggered when the cursor leaves a visible portion of the specified layer, or leaves
      * the map canvas.
-<<<<<<< HEAD
-     * @param {string} [layerId] (optional) The ID of a style layer. If you provide a `layerId`,
-     * the listener will be triggered only if its location is within a visible feature in this layer,
-=======
      * @param {string | Array<string>} layerIds (optional) The ID(s) of a style layer(s). If you provide `layerIds`,
      * the listener will be triggered only if its location is within a visible feature in these layers,
->>>>>>> cd46ea1d
      * and the event will have a `features` property containing an array of the matching features.
      * If you do not provide `layerIds`, the listener will be triggered by a corresponding event
      * happening anywhere on the map, and the event will not have a `features` property.
@@ -1358,11 +1348,7 @@
      * optionally limited to layer-specific events.
      *
      * @param {string} type The event type previously used to install the listener.
-<<<<<<< HEAD
-     * @param {string} [layerId] (optional) The layer ID previously used to install the listener.
-=======
      * @param {string | Array<string>} layerIds (optional) The layer ID(s) previously used to install the listener.
->>>>>>> cd46ea1d
      * @param {Function} listener The function previously installed as a listener.
      * @returns {Map} Returns itself to allow for method chaining.
      * @example
@@ -2547,13 +2533,8 @@
      * Feature objects returned from {@link Map#queryRenderedFeatures} or event handlers can be used as feature identifiers.
      * @param {number | string} feature.id Unique id of the feature. Can be an integer or a string, but supports string values only when the [`promoteId`](https://docs.mapbox.com/mapbox-gl-js/style-spec/sources/#vector-promoteId) option has been applied to the source or the string can be cast to an integer.
      * @param {string} feature.source The id of the vector or GeoJSON source for the feature.
-<<<<<<< HEAD
-     * @param {string} [feature.sourceLayer] (optional) *For vector tile sources, `sourceLayer` is required.*
-     * @param {string} [key] (optional) The key in the feature state to reset.
-=======
      * @param {string} [feature.sourceLayer] (optional) For vector tile sources, `sourceLayer` is required.
      * @param {string} key (optional) The key in the feature state to reset.
->>>>>>> cd46ea1d
      *
      * @example
      * // Reset the entire state object for all features
