// @flow

import DOM from '../util/dom.js';
import window from '../util/window.js';
import LngLat from '../geo/lng_lat.js';
import Point from '@mapbox/point-geometry';
import smartWrap from '../util/smart_wrap.js';
import {bindAll, extend} from '../util/util.js';
import {type Anchor, anchorTranslate, applyAnchorClass} from './anchor.js';
import {Event, Evented} from '../util/evented.js';
import type Map from './map.js';
import type Popup from './popup.js';
import type {LngLatLike} from "../geo/lng_lat.js";
import type {MapMouseEvent, MapTouchEvent} from './events.js';
import type {PointLike} from '@mapbox/point-geometry';

type Options = {
    element?: HTMLElement,
    offset?: PointLike,
    anchor?: Anchor,
    color?: string,
    scale?: number,
    draggable?: boolean,
    clickTolerance?: number,
    rotation?: number,
    rotationAlignment?: string,
    pitchAlignment?: string
};

export const TERRAIN_OCCLUDED_OPACITY = 0.2;

/**
 * Creates a marker component.
 *
 * @param {Object} [options]
 * @param {HTMLElement} [options.element] DOM element to use as a marker. The default is a light blue, droplet-shaped SVG marker.
 * @param {string} [options.anchor='center'] A string indicating the part of the Marker that should be positioned closest to the coordinate set via {@link Marker#setLngLat}.
 *   Options are `'center'`, `'top'`, `'bottom'`, `'left'`, `'right'`, `'top-left'`, `'top-right'`, `'bottom-left'`, and `'bottom-right'`.
 * @param {PointLike} [options.offset] The offset in pixels as a {@link PointLike} object to apply relative to the element's center. Negatives indicate left and up.
 * @param {string} [options.color='#3FB1CE'] The color to use for the default marker if `options.element` is not provided. The default is light blue.
 * @param {number} [options.scale=1] The scale to use for the default marker if `options.element` is not provided. The default scale corresponds to a height of `41px` and a width of `27px`.
 * @param {boolean} [options.draggable=false] A boolean indicating whether or not a marker is able to be dragged to a new position on the map.
 * @param {number} [options.clickTolerance=0] The max number of pixels a user can shift the mouse pointer during a click on the marker for it to be considered a valid click (as opposed to a marker drag). The default is to inherit map's `clickTolerance`.
 * @param {number} [options.rotation=0] The rotation angle of the marker in degrees, relative to its respective `rotationAlignment` setting. A positive value will rotate the marker clockwise.
 * @param {string} [options.pitchAlignment='auto'] `map` aligns the `Marker` to the plane of the map. `viewport` aligns the `Marker` to the plane of the viewport. `auto` automatically matches the value of `rotationAlignment`.
 * @param {string} [options.rotationAlignment='auto'] `map` aligns the `Marker`'s rotation relative to the map, maintaining a bearing as the map rotates. `viewport` aligns the `Marker`'s rotation relative to the viewport, agnostic to map rotations. `auto` is equivalent to `viewport`.
 * @example
 * const marker = new mapboxgl.Marker()
 *     .setLngLat([30.5, 50.5])
 *     .addTo(map);
 * @example
 * // Set options
 * const marker = new mapboxgl.Marker({
 *     color: "#FFFFFF",
 *     draggable: true
 * }).setLngLat([30.5, 50.5])
 *     .addTo(map);
 * @see [Add custom icons with Markers](https://www.mapbox.com/mapbox-gl-js/example/custom-marker-icons/)
 * @see [Create a draggable Marker](https://www.mapbox.com/mapbox-gl-js/example/drag-a-marker/)
 */
export default class Marker extends Evented {
    _map: Map;
    _anchor: Anchor;
    _offset: Point;
    _element: HTMLElement;
    _popup: ?Popup;
    _lngLat: LngLat;
    _pos: ?Point;
    _color: ?string;
    _scale: number;
    _defaultMarker: boolean;
    _draggable: boolean;
    _clickTolerance: number;
    _isDragging: boolean;
    _state: 'inactive' | 'pending' | 'active'; // used for handling drag events
    _positionDelta: ?Point;
    _pointerdownPos: ?Point;
    _rotation: number;
    _pitchAlignment: string;
    _rotationAlignment: string;
    _originalTabIndex: ?string; // original tabindex of _element
    _fadeTimer: ?TimeoutID;

    constructor(options?: Options, legacyOptions?: Options) {
        super();
        // For backward compatibility -- the constructor used to accept the element as a
        // required first argument, before it was made optional.
        if (options instanceof window.HTMLElement || legacyOptions) {
            options = extend({element: options}, legacyOptions);
        }

        bindAll([
            '_update',
            '_onMove',
            '_onUp',
            '_addDragHandler',
            '_onMapClick',
            '_onKeyPress',
            '_clearFadeTimer'
        ], this);

        this._anchor = options && options.anchor || 'center';
        this._color = options && options.color || '#3FB1CE';
        this._scale = options && options.scale || 1;
        this._draggable = options && options.draggable || false;
        this._clickTolerance = options && options.clickTolerance || 0;
        this._isDragging = false;
        this._state = 'inactive';
        this._rotation = options && options.rotation || 0;
        this._rotationAlignment = options && options.rotationAlignment || 'auto';
        this._pitchAlignment = options && options.pitchAlignment && options.pitchAlignment !== 'auto' ?  options.pitchAlignment : this._rotationAlignment;

        if (!options || !options.element) {
            this._defaultMarker = true;
            this._element = DOM.create('div');
            this._element.setAttribute('aria-label', 'Map marker');

            // create default map marker SVG
            const svg = DOM.createNS('http://www.w3.org/2000/svg', 'svg');
            const defaultHeight = 41;
            const defaultWidth = 27;
            svg.setAttributeNS(null, 'display', 'block');
            svg.setAttributeNS(null, 'height', `${defaultHeight}px`);
            svg.setAttributeNS(null, 'width', `${defaultWidth}px`);
            svg.setAttributeNS(null, 'viewBox', `0 0 ${defaultWidth} ${defaultHeight}`);

            const markerLarge = DOM.createNS('http://www.w3.org/2000/svg', 'g');
            markerLarge.setAttributeNS(null, 'stroke', 'none');
            markerLarge.setAttributeNS(null, 'stroke-width', '1');
            markerLarge.setAttributeNS(null, 'fill', 'none');
            markerLarge.setAttributeNS(null, 'fill-rule', 'evenodd');

            const page1 = DOM.createNS('http://www.w3.org/2000/svg', 'g');
            page1.setAttributeNS(null, 'fill-rule', 'nonzero');

            const shadow = DOM.createNS('http://www.w3.org/2000/svg', 'g');
            shadow.setAttributeNS(null, 'transform', 'translate(3.0, 29.0)');
            shadow.setAttributeNS(null, 'fill', '#000000');

            const ellipses = [
                {'rx': '10.5', 'ry': '5.25002273'},
                {'rx': '10.5', 'ry': '5.25002273'},
                {'rx': '9.5', 'ry': '4.77275007'},
                {'rx': '8.5', 'ry': '4.29549936'},
                {'rx': '7.5', 'ry': '3.81822308'},
                {'rx': '6.5', 'ry': '3.34094679'},
                {'rx': '5.5', 'ry': '2.86367051'},
                {'rx': '4.5', 'ry': '2.38636864'}
            ];

            for (const data of ellipses) {
                const ellipse = DOM.createNS('http://www.w3.org/2000/svg', 'ellipse');
                ellipse.setAttributeNS(null, 'opacity', '0.04');
                ellipse.setAttributeNS(null, 'cx', '10.5');
                ellipse.setAttributeNS(null, 'cy', '5.80029008');
                ellipse.setAttributeNS(null, 'rx', data['rx']);
                ellipse.setAttributeNS(null, 'ry', data['ry']);
                shadow.appendChild(ellipse);
            }

            const background = DOM.createNS('http://www.w3.org/2000/svg', 'g');
            background.setAttributeNS(null, 'fill', this._color);

            const bgPath = DOM.createNS('http://www.w3.org/2000/svg', 'path');
            bgPath.setAttributeNS(null, 'd', 'M27,13.5 C27,19.074644 20.250001,27.000002 14.75,34.500002 C14.016665,35.500004 12.983335,35.500004 12.25,34.500002 C6.7499993,27.000002 0,19.222562 0,13.5 C0,6.0441559 6.0441559,0 13.5,0 C20.955844,0 27,6.0441559 27,13.5 Z');

            background.appendChild(bgPath);

            const border = DOM.createNS('http://www.w3.org/2000/svg', 'g');
            border.setAttributeNS(null, 'opacity', '0.25');
            border.setAttributeNS(null, 'fill', '#000000');

            const borderPath = DOM.createNS('http://www.w3.org/2000/svg', 'path');
            borderPath.setAttributeNS(null, 'd', 'M13.5,0 C6.0441559,0 0,6.0441559 0,13.5 C0,19.222562 6.7499993,27 12.25,34.5 C13,35.522727 14.016664,35.500004 14.75,34.5 C20.250001,27 27,19.074644 27,13.5 C27,6.0441559 20.955844,0 13.5,0 Z M13.5,1 C20.415404,1 26,6.584596 26,13.5 C26,15.898657 24.495584,19.181431 22.220703,22.738281 C19.945823,26.295132 16.705119,30.142167 13.943359,33.908203 C13.743445,34.180814 13.612715,34.322738 13.5,34.441406 C13.387285,34.322738 13.256555,34.180814 13.056641,33.908203 C10.284481,30.127985 7.4148684,26.314159 5.015625,22.773438 C2.6163816,19.232715 1,15.953538 1,13.5 C1,6.584596 6.584596,1 13.5,1 Z');

            border.appendChild(borderPath);

            const maki = DOM.createNS('http://www.w3.org/2000/svg', 'g');
            maki.setAttributeNS(null, 'transform', 'translate(6.0, 7.0)');
            maki.setAttributeNS(null, 'fill', '#FFFFFF');

            const circleContainer = DOM.createNS('http://www.w3.org/2000/svg', 'g');
            circleContainer.setAttributeNS(null, 'transform', 'translate(8.0, 8.0)');

            const circle1 = DOM.createNS('http://www.w3.org/2000/svg', 'circle');
            circle1.setAttributeNS(null, 'fill', '#000000');
            circle1.setAttributeNS(null, 'opacity', '0.25');
            circle1.setAttributeNS(null, 'cx', '5.5');
            circle1.setAttributeNS(null, 'cy', '5.5');
            circle1.setAttributeNS(null, 'r', '5.4999962');

            const circle2 = DOM.createNS('http://www.w3.org/2000/svg', 'circle');
            circle2.setAttributeNS(null, 'fill', '#FFFFFF');
            circle2.setAttributeNS(null, 'cx', '5.5');
            circle2.setAttributeNS(null, 'cy', '5.5');
            circle2.setAttributeNS(null, 'r', '5.4999962');

            circleContainer.appendChild(circle1);
            circleContainer.appendChild(circle2);

            page1.appendChild(shadow);
            page1.appendChild(background);
            page1.appendChild(border);
            page1.appendChild(maki);
            page1.appendChild(circleContainer);

            svg.appendChild(page1);

            svg.setAttributeNS(null, 'height', `${defaultHeight * this._scale}px`);
            svg.setAttributeNS(null, 'width', `${defaultWidth * this._scale}px`);

            this._element.appendChild(svg);

            // if no element and no offset option given apply an offset for the default marker
            // the -14 as the y value of the default marker offset was determined as follows
            //
            // the marker tip is at the center of the shadow ellipse from the default svg
            // the y value of the center of the shadow ellipse relative to the svg top left is "shadow transform translate-y (29.0) + ellipse cy (5.80029008)"
            // offset to the svg center "height (41 / 2)" gives (29.0 + 5.80029008) - (41 / 2) and rounded for an integer pixel offset gives 14
            // negative is used to move the marker up from the center so the tip is at the Marker lngLat
            this._offset = Point.convert(options && options.offset || [0, -14]);
        } else {
            this._element = options.element;
            this._offset = Point.convert(options && options.offset || [0, 0]);
        }

        this._element.classList.add('mapboxgl-marker');
        this._element.addEventListener('dragstart', (e: DragEvent) => {
            e.preventDefault();
        });
        this._element.addEventListener('mousedown', (e: MouseEvent) => {
            // prevent focusing on click
            e.preventDefault();
        });
        applyAnchorClass(this._element, this._anchor, 'marker');

        this._popup = null;
    }

    /**
     * Attaches the `Marker` to a `Map` object.
     *
     * @param {Map} map The Mapbox GL JS map to add the marker to.
     * @returns {Marker} `this`.
     * @example
     * const marker = new mapboxgl.Marker()
     *     .setLngLat([30.5, 50.5])
     *     .addTo(map); // add the marker to the map
     */
    addTo(map: Map) {
        this.remove();
        this._map = map;
        map.getCanvasContainer().appendChild(this._element);
        map.on('move', this._update);
        map.on('moveend', this._update);
        map.on('remove', this._clearFadeTimer);
        map._addMarker(this);
        this.setDraggable(this._draggable);
        this._update();

        // If we attached the `click` listener to the marker element, the popup
        // would close once the event propogated to `map` due to the
        // `Popup#_onClickClose` listener.
        this._map.on('click', this._onMapClick);

        return this;
    }

    /**
     * Removes the marker from a map.
     *
     * @example
     * const marker = new mapboxgl.Marker().addTo(map);
     * marker.remove();
     * @returns {Marker} `this`.
     */
    remove() {
        if (this._map) {
            this._map.off('click', this._onMapClick);
            this._map.off('move', this._update);
            this._map.off('moveend', this._update);
            this._map.off('mousedown', this._addDragHandler);
            this._map.off('touchstart', this._addDragHandler);
            this._map.off('mouseup', this._onUp);
            this._map.off('touchend', this._onUp);
            this._map.off('mousemove', this._onMove);
            this._map.off('touchmove', this._onMove);
            this._map.off('remove', this._clearFadeTimer);
            this._map._removeMarker(this);
            delete this._map;
        }
        this._clearFadeTimer();
        DOM.remove(this._element);
        if (this._popup) this._popup.remove();
        return this;
    }

    /**
     * Get the marker's geographical location.
     *
     * The longitude of the result may differ by a multiple of 360 degrees from the longitude previously
     * set by `setLngLat` because `Marker` wraps the anchor longitude across copies of the world to keep
     * the marker on screen.
     *
     * @returns {LngLat} A {@link LngLat} describing the marker's location.
<<<<<<< HEAD
     * @example
     * // Store the marker's longitude and latitude coordinates in a variable
     * var lngLat = marker.getLngLat();
     * // Print the marker's longitude and latitude values in the console
     * console.log('Longitude: ' + lngLat.lng + ', Latitude: ' + lngLat.lat )
     * @see [Create a draggable Marker](https://docs.mapbox.com/mapbox-gl-js/example/drag-a-marker/)
     */
=======
    * @example
    * // Store the marker's longitude and latitude coordinates in a variable
    * const lngLat = marker.getLngLat();
    * // Print the marker's longitude and latitude values in the console
    * console.log(`Longitude: ${lngLat.lng}, Latitude: ${lngLat.lat}`);
    * @see [Create a draggable Marker](https://docs.mapbox.com/mapbox-gl-js/example/drag-a-marker/)
    */
>>>>>>> 8f53277c
    getLngLat() {
        return this._lngLat;
    }

    /**
<<<<<<< HEAD
     * Set the marker's geographical position and move it.
     *
     * @param {LngLat} lnglat A {@link LngLat} describing where the marker should be located.
     * @returns {Marker} `this`.
     * @example
     * // Create a new marker, set the longitude and latitude, and add it to the map
     * new mapboxgl.Marker()
     *   .setLngLat([-65.017, -16.457])
     *   .addTo(map);
     * @see [Add custom icons with Markers](https://docs.mapbox.com/mapbox-gl-js/example/custom-marker-icons/)
     * @see [Create a draggable Marker](https://docs.mapbox.com/mapbox-gl-js/example/drag-a-marker/)
     * @see [Add a marker using a place name](https://docs.mapbox.com/mapbox-gl-js/example/marker-from-geocode/)
     */
=======
    * Set the marker's geographical position and move it.
    * @param {LngLat} lnglat A {@link LngLat} describing where the marker should be located.
    * @returns {Marker} `this`
    * @example
    * // Create a new marker, set the longitude and latitude, and add it to the map
    * new mapboxgl.Marker()
    *     .setLngLat([-65.017, -16.457])
    *     .addTo(map);
    * @see [Add custom icons with Markers](https://docs.mapbox.com/mapbox-gl-js/example/custom-marker-icons/)
    * @see [Create a draggable Marker](https://docs.mapbox.com/mapbox-gl-js/example/drag-a-marker/)
    * @see [Add a marker using a place name](https://docs.mapbox.com/mapbox-gl-js/example/marker-from-geocode/)
    */
>>>>>>> 8f53277c
    setLngLat(lnglat: LngLatLike) {
        this._lngLat = LngLat.convert(lnglat);
        this._pos = null;
        if (this._popup) this._popup.setLngLat(this._lngLat);
        this._update();
        return this;
    }

    /**
     * Returns the `Marker`'s HTML element.
     *
     * @returns {HTMLElement} Element.
     */
    getElement() {
        return this._element;
    }

    /**
     * Binds a {@link Popup} to the {@link Marker}.
     *
     * @param popup An instance of the {@link Popup} class. If undefined or null, any popup
     * set on this {@link Marker} instance is unset.
     * @returns {Marker} `this`.
     * @example
     * const marker = new mapboxgl.Marker()
     *     .setLngLat([0, 0])
     *     .setPopup(new mapboxgl.Popup().setHTML("<h1>Hello World!</h1>")) // add popup
     *     .addTo(map);
     * @see [Attach a popup to a marker instance](https://docs.mapbox.com/mapbox-gl-js/example/set-popup/)
     */
    setPopup(popup: ?Popup) {
        if (this._popup) {
            this._popup.remove();
            this._popup = null;
            this._element.removeEventListener('keypress', this._onKeyPress);

            if (!this._originalTabIndex) {
                this._element.removeAttribute('tabindex');
            }
        }

        if (popup) {
            if (!('offset' in popup.options)) {
                const markerHeight = 41 - (5.8 / 2);
                const markerRadius = 13.5;
                const linearOffset = Math.sqrt(Math.pow(markerRadius, 2) / 2);
                popup.options.offset = this._defaultMarker ? {
                    'top': [0, 0],
                    'top-left': [0, 0],
                    'top-right': [0, 0],
                    'bottom': [0, -markerHeight],
                    'bottom-left': [linearOffset, (markerHeight - markerRadius + linearOffset) * -1],
                    'bottom-right': [-linearOffset, (markerHeight - markerRadius + linearOffset) * -1],
                    'left': [markerRadius, (markerHeight - markerRadius) * -1],
                    'right': [-markerRadius, (markerHeight - markerRadius) * -1]
                } : this._offset;
            }
            this._popup = popup;
            if (this._lngLat) this._popup.setLngLat(this._lngLat);

            this._originalTabIndex = this._element.getAttribute('tabindex');
            if (!this._originalTabIndex) {
                this._element.setAttribute('tabindex', '0');
            }
            this._element.addEventListener('keypress', this._onKeyPress);
        }

        return this;
    }

    _onKeyPress(e: KeyboardEvent) {
        const code = e.code;
        const legacyCode = e.charCode || e.keyCode;

        if (
            (code === 'Space') || (code === 'Enter') ||
            (legacyCode === 32) || (legacyCode === 13) // space or enter
        ) {
            this.togglePopup();
        }
    }

    _onMapClick(e: MapMouseEvent) {
        const targetElement = e.originalEvent.target;
        const element = this._element;

        if (this._popup && (targetElement === element || element.contains((targetElement: any)))) {
            this.togglePopup();
        }
    }

    /**
     * Returns the {@link Popup} instance that is bound to the {@link Marker}.
     *
     * @returns {Popup} Popup.
     * @example
     * const marker = new mapboxgl.Marker()
     *     .setLngLat([0, 0])
     *     .setPopup(new mapboxgl.Popup().setHTML("<h1>Hello World!</h1>"))
     *     .addTo(map);
     *
     * console.log(marker.getPopup()); // return the popup instance
     */
    getPopup() {
        return this._popup;
    }

    /**
     * Opens or closes the {@link Popup} instance that is bound to the {@link Marker}, depending on the current state of the {@link Popup}.
     *
     * @returns {Marker} `this`.
     * @example
     * const marker = new mapboxgl.Marker()
     *     .setLngLat([0, 0])
     *     .setPopup(new mapboxgl.Popup().setHTML("<h1>Hello World!</h1>"))
     *     .addTo(map);
     *
     * marker.togglePopup(); // toggle popup open or closed
     */
    togglePopup() {
        const popup = this._popup;

        if (!popup) return this;
        else if (popup.isOpen()) popup.remove();
        else popup.addTo(this._map);
        return this;
    }

    _evaluateOpacity() {
        const position = this._pos ? this._pos.sub(this._transformedOffset()) : null;

        if (!this._withinScreenBounds(position)) {
            this._clearFadeTimer();
            return;
        }

        const mapLocation = this._map.unproject(position);

        let terrainOccluded = false;
        if (this._map.getTerrain()) {
            const camera = this._map.getFreeCameraOptions();
            if (camera.position) {
                const cameraPos = camera.position.toLngLat();
                // the distance to the marker lat/lng + marker offset location
                const offsetDistance = cameraPos.distanceTo(mapLocation);
                const distance = cameraPos.distanceTo(this._lngLat);
                terrainOccluded = offsetDistance < distance * 0.9;
            }
        }

        const fogOpacity = this._map._queryFogOpacity(mapLocation);
        const opacity = (1.0 - fogOpacity) * (terrainOccluded ? TERRAIN_OCCLUDED_OPACITY : 1.0);
        this._element.style.opacity = `${opacity}`;
        if (this._popup) this._popup._setOpacity(`${opacity}`);

        this._fadeTimer = null;
    }

    _clearFadeTimer() {
        if (this._fadeTimer) {
            clearTimeout(this._fadeTimer);
            this._fadeTimer = null;
        }
    }

    _withinScreenBounds(position: ?Point): boolean {
        const tr = this._map.transform;
        return !!position &&
            position.x >= 0 && position.x < tr.width &&
            position.y >= 0 && position.y < tr.height;
    }

    _update(e?: {type: 'move' | 'moveend'}) {
        if (!this._map) return;

        if (this._map.transform.renderWorldCopies) {
            this._lngLat = smartWrap(this._lngLat, this._pos, this._map.transform);
        }

        this._pos = this._map.project(this._lngLat)._add(this._transformedOffset());

        let rotation = "";
        if (this._rotationAlignment === "viewport" || this._rotationAlignment === "auto") {
            rotation = `rotateZ(${this._rotation}deg)`;
        } else if (this._rotationAlignment === "map") {
            rotation = `rotateZ(${this._rotation - this._map.getBearing()}deg)`;
        }

        let pitch = "";
        if (this._pitchAlignment === "viewport" || this._pitchAlignment === "auto") {
            pitch = "rotateX(0deg)";
        } else if (this._pitchAlignment === "map") {
            pitch = `rotateX(${this._map.getPitch()}deg)`;
        }

        // because rounding the coordinates at every `move` event causes stuttered zooming
        // we only round them when _update is called with `moveend` or when its called with
        // no arguments (when the Marker is initialized or Marker#setLngLat is invoked).
        if (!e || e.type === "moveend") {
            this._pos = this._pos.round();
        }

        this._map._requestDomTask(() => {
            if (!this._map) return;

            if (this._element && this._pos && this._anchor) {
                DOM.setTransform(this._element, `${anchorTranslate[this._anchor]} translate(${this._pos.x}px, ${this._pos.y}px) ${pitch} ${rotation}`);
            }

            if ((this._map.getTerrain() || this._map.getFog()) && !this._fadeTimer) {
                this._fadeTimer = setTimeout(this._evaluateOpacity.bind(this), 60);
            }
        });
    }

    /**
     * This is initially added to fix the behavior of default symbols only, in order
     * to prevent any regression for custom symbols in client code.
     * @private
     */
    _transformedOffset() {
        if (!this._defaultMarker) return this._offset;
        const tr = this._map.transform;
        const offset = this._offset.mult(this._scale);
        if (this._rotationAlignment === "map") offset._rotate(tr.angle);
        if (this._pitchAlignment === "map") offset.y *= Math.cos(tr._pitch);
        return offset;
    }

    /**
     * Get the marker's offset.
     *
     * @returns {Point} The marker's screen coordinates in pixels.
     */
    getOffset() {
        return this._offset;
    }

    /**
     * Sets the offset of the marker.
     *
     * @param {PointLike} offset The offset in pixels as a {@link PointLike} object to apply relative to the element's center. Negatives indicate left and up.
     * @returns {Marker} `this`.
     */
    setOffset(offset: PointLike) {
        this._offset = Point.convert(offset);
        this._update();
        return this;
    }

    _onMove(e: MapMouseEvent | MapTouchEvent) {
        if (!this._isDragging) {
            const clickTolerance = this._clickTolerance || this._map._clickTolerance;
            this._isDragging = e.point.dist(this._pointerdownPos) >= clickTolerance;
        }
        if (!this._isDragging) return;

        this._pos = e.point.sub(this._positionDelta);
        this._lngLat = this._map.unproject(this._pos);
        this.setLngLat(this._lngLat);
        // suppress click event so that popups don't toggle on drag
        this._element.style.pointerEvents = 'none';

        // make sure dragstart only fires on the first move event after mousedown.
        // this can't be on mousedown because that event doesn't necessarily
        // imply that a drag is about to happen.
        if (this._state === 'pending') {
            this._state = 'active';

            /**
             * Fired when dragging starts.
             *
             * @event dragstart
             * @memberof Marker
             * @instance
             * @type {Object}
             * @property {Marker} marker The object that is being dragged.
             */
            this.fire(new Event('dragstart'));
        }

        /**
         * Fired while dragging.
         *
         * @event drag
         * @memberof Marker
         * @instance
         * @type {Object}
         * @property {Marker} marker The object that is being dragged.
         */
        this.fire(new Event('drag'));
    }

    _onUp() {
        // revert to normal pointer event handling
        this._element.style.pointerEvents = 'auto';
        this._positionDelta = null;
        this._pointerdownPos = null;
        this._isDragging = false;
        this._map.off('mousemove', this._onMove);
        this._map.off('touchmove', this._onMove);

        // only fire dragend if it was preceded by at least one drag event
        if (this._state === 'active') {
            /**
             * Fired when the marker is finished being dragged.
             *
             * @event dragend
             * @memberof Marker
             * @instance
             * @type {Object}
             * @property {Marker} marker The object that was dragged.
             */
            this.fire(new Event('dragend'));
        }

        this._state = 'inactive';
    }

    _addDragHandler(e: MapMouseEvent | MapTouchEvent) {
        if (this._element.contains((e.originalEvent.target: any))) {
            e.preventDefault();

            // We need to calculate the pixel distance between the click point
            // and the marker position, with the offset accounted for. Then we
            // can subtract this distance from the mousemove event's position
            // to calculate the new marker position.
            // If we don't do this, the marker 'jumps' to the click position
            // creating a jarring UX effect.
            this._positionDelta = e.point.sub(this._pos).add(this._transformedOffset());

            this._pointerdownPos = e.point;

            this._state = 'pending';
            this._map.on('mousemove', this._onMove);
            this._map.on('touchmove', this._onMove);
            this._map.once('mouseup', this._onUp);
            this._map.once('touchend', this._onUp);
        }
    }

    /**
     * Sets the `draggable` property and functionality of the marker.
     *
     * @param {boolean} [shouldBeDraggable=false] Turns drag functionality on/off.
     * @returns {Marker} `this`.
     */
    setDraggable(shouldBeDraggable: boolean) {
        this._draggable = !!shouldBeDraggable; // convert possible undefined value to false

        // handle case where map may not exist yet
        // e.g. when setDraggable is called before addTo
        if (this._map) {
            if (shouldBeDraggable) {
                this._map.on('mousedown', this._addDragHandler);
                this._map.on('touchstart', this._addDragHandler);
            } else {
                this._map.off('mousedown', this._addDragHandler);
                this._map.off('touchstart', this._addDragHandler);
            }
        }

        return this;
    }

    /**
     * Returns true if the marker can be dragged.
     *
     * @returns {boolean} True if the marker is draggable.
     */
    isDraggable() {
        return this._draggable;
    }

    /**
     * Sets the `rotation` property of the marker.
     *
     * @param {number} [rotation=0] The rotation angle of the marker (clockwise, in degrees), relative to its respective {@link Marker#setRotationAlignment} setting.
     * @returns {Marker} `this`.
     */
    setRotation(rotation: number) {
        this._rotation = rotation || 0;
        this._update();
        return this;
    }

    /**
     * Returns the current rotation angle of the marker (in degrees).
     *
     * @returns {number} The current rotation angle of the marker.
     */
    getRotation() {
        return this._rotation;
    }

    /**
     * Sets the `rotationAlignment` property of the marker.
     *
     * @param {string} [alignment='auto'] Sets the `rotationAlignment` property of the marker.
     * @returns {Marker} `this`.
     */
    setRotationAlignment(alignment: string) {
        this._rotationAlignment = alignment || 'auto';
        this._update();
        return this;
    }

    /**
     * Returns the current `rotationAlignment` property of the marker.
     *
     * @returns {string} The current rotational alignment of the marker.
     */
    getRotationAlignment() {
        return this._rotationAlignment;
    }

    /**
     * Sets the `pitchAlignment` property of the marker.
     *
     * @param {string} [alignment] Sets the `pitchAlignment` property of the marker. If alignment is 'auto', it will automatically match `rotationAlignment`.
     * @returns {Marker} `this`.
     */
    setPitchAlignment(alignment: string) {
        this._pitchAlignment = alignment && alignment !== 'auto' ? alignment : this._rotationAlignment;
        this._update();
        return this;
    }

    /**
     * Returns the current `pitchAlignment` property of the marker.
     *
     * @returns {string} The current pitch alignment of the marker in degrees.
     */
    getPitchAlignment() {
        return this._pitchAlignment;
    }
}<|MERGE_RESOLUTION|>--- conflicted
+++ resolved
@@ -303,15 +303,6 @@
      * the marker on screen.
      *
      * @returns {LngLat} A {@link LngLat} describing the marker's location.
-<<<<<<< HEAD
-     * @example
-     * // Store the marker's longitude and latitude coordinates in a variable
-     * var lngLat = marker.getLngLat();
-     * // Print the marker's longitude and latitude values in the console
-     * console.log('Longitude: ' + lngLat.lng + ', Latitude: ' + lngLat.lat )
-     * @see [Create a draggable Marker](https://docs.mapbox.com/mapbox-gl-js/example/drag-a-marker/)
-     */
-=======
     * @example
     * // Store the marker's longitude and latitude coordinates in a variable
     * const lngLat = marker.getLngLat();
@@ -319,27 +310,11 @@
     * console.log(`Longitude: ${lngLat.lng}, Latitude: ${lngLat.lat}`);
     * @see [Create a draggable Marker](https://docs.mapbox.com/mapbox-gl-js/example/drag-a-marker/)
     */
->>>>>>> 8f53277c
     getLngLat() {
         return this._lngLat;
     }
 
     /**
-<<<<<<< HEAD
-     * Set the marker's geographical position and move it.
-     *
-     * @param {LngLat} lnglat A {@link LngLat} describing where the marker should be located.
-     * @returns {Marker} `this`.
-     * @example
-     * // Create a new marker, set the longitude and latitude, and add it to the map
-     * new mapboxgl.Marker()
-     *   .setLngLat([-65.017, -16.457])
-     *   .addTo(map);
-     * @see [Add custom icons with Markers](https://docs.mapbox.com/mapbox-gl-js/example/custom-marker-icons/)
-     * @see [Create a draggable Marker](https://docs.mapbox.com/mapbox-gl-js/example/drag-a-marker/)
-     * @see [Add a marker using a place name](https://docs.mapbox.com/mapbox-gl-js/example/marker-from-geocode/)
-     */
-=======
     * Set the marker's geographical position and move it.
     * @param {LngLat} lnglat A {@link LngLat} describing where the marker should be located.
     * @returns {Marker} `this`
@@ -352,7 +327,6 @@
     * @see [Create a draggable Marker](https://docs.mapbox.com/mapbox-gl-js/example/drag-a-marker/)
     * @see [Add a marker using a place name](https://docs.mapbox.com/mapbox-gl-js/example/marker-from-geocode/)
     */
->>>>>>> 8f53277c
     setLngLat(lnglat: LngLatLike) {
         this._lngLat = LngLat.convert(lnglat);
         this._pos = null;
