// @flow
import {mat4, vec3, vec4} from 'gl-matrix';
import {Ray} from '../../util/primitives.js';
import EXTENT from '../../data/extent.js';
import LngLat from '../lng_lat.js';
import {degToRad, radToDeg, getColumn, shortestAngle, clamp} from '../../util/util.js';
import MercatorCoordinate, {
    lngFromMercatorX,
    latFromMercatorY,
    mercatorZfromAltitude,
    mercatorXfromLng,
    mercatorYfromLat
} from '../mercator_coordinate.js';
import Mercator from './mercator.js';
import Point from '@mapbox/point-geometry';
import {farthestPixelDistanceOnPlane, farthestPixelDistanceOnSphere} from './far_z.js';
import {number as interpolate} from '../../style-spec/util/interpolate.js';
import {
    GLOBE_RADIUS,
    latLngToECEF,
    globeTileBounds,
    globeNormalizeECEF,
    globeDenormalizeECEF,
    globeECEFUnitsToPixelScale,
    globeECEFNormalizationScale,
    globeToMercatorTransition
} from './globe_util.js';

import type Transform from '../transform.js';
import type {ElevationScale} from './projection.js';
import type {Vec3} from 'gl-matrix';
import type {ProjectionSpecification} from '../../style-spec/types.js';
import type {CanonicalTileID, UnwrappedTileID} from '../../source/tile_id.js';

export const GLOBE_METERS_TO_ECEF = mercatorZfromAltitude(1, 0.0) * 2.0 * GLOBE_RADIUS * Math.PI;

export default class Globe extends Mercator {

    constructor(options: ProjectionSpecification) {
        super(options);
        this.requiresDraping = true;
        this.supportsWorldCopies = false;
        this.supportsFog = false;
        this.zAxisUnit = "pixels";
        this.unsupportedLayers = ['debug', 'custom'];
    }

    projectTilePoint(x: number, y: number, id: CanonicalTileID): {x: number, y: number, z: number} {
        const tiles = Math.pow(2.0, id.z);
        const mx = (x / EXTENT + id.x) / tiles;
        const my = (y / EXTENT + id.y) / tiles;
        const lat = latFromMercatorY(my);
        const lng = lngFromMercatorX(mx);
        const pos = latLngToECEF(lat, lng);

        const bounds = globeTileBounds(id);
        const normalizationMatrix = globeNormalizeECEF(bounds);
        vec3.transformMat4(pos, pos, normalizationMatrix);

        return {x: pos[0], y: pos[1], z: pos[2]};
    }

    locationPoint(tr: Transform, lngLat: LngLat): Point {
        const pos = latLngToECEF(lngLat.lat, lngLat.lng);
        const up = vec3.normalize([], pos);

        const elevation = tr.elevation ?
            tr.elevation.getAtPointOrZero(tr.locationCoordinate(lngLat), tr._centerAltitude) :
            tr._centerAltitude;

        const upScale = mercatorZfromAltitude(1, 0) * EXTENT * elevation;
        vec3.scaleAndAdd(pos, pos, up, upScale);
        const matrix = mat4.identity(new Float64Array(16));
        mat4.multiply(matrix, tr.pixelMatrix, tr.globeMatrix);
        vec3.transformMat4(pos, pos, matrix);

        return new Point(pos[0], pos[1]);
    }

    pixelsPerMeter(lat: number, worldSize: number): number {
        return mercatorZfromAltitude(1, 0) * worldSize;
    }

    createTileMatrix(tr: Transform, worldSize: number, id: UnwrappedTileID): Float64Array {
        const decode = globeDenormalizeECEF(globeTileBounds(id.canonical));
        return mat4.multiply(new Float64Array(16), tr.globeMatrix, decode);
    }

    createInversionMatrix(tr: Transform, id: CanonicalTileID): Float32Array {
        const {center, worldSize} = tr;
        const ecefUnitsToPixels = globeECEFUnitsToPixelScale(worldSize);
        const matrix = mat4.identity(new Float64Array(16));
        const encode = globeNormalizeECEF(globeTileBounds(id));
        mat4.multiply(matrix, matrix, encode);
        mat4.rotateY(matrix, matrix, degToRad(center.lng));
        mat4.rotateX(matrix, matrix, degToRad(center.lat));
        mat4.scale(matrix, matrix, [1.0 / ecefUnitsToPixels, 1.0 / ecefUnitsToPixels, 1.0]);

        const ecefUnitsToMercatorPixels = tr.pixelsPerMeter / mercatorZfromAltitude(1.0, center.lat) / EXTENT;

        mat4.scale(matrix, matrix, [ecefUnitsToMercatorPixels, ecefUnitsToMercatorPixels, 1.0]);

        return Float32Array.from(matrix);
    }

    pointCoordinate(tr: Transform, x: number, y: number, _: number): MercatorCoordinate {
        const point0 = vec3.scale([], tr._camera.position, tr.worldSize);
        const point1 = [x, y, 1, 1];

        vec4.transformMat4(point1, point1, tr.pixelMatrixInverse);
        vec4.scale(point1, point1, 1 / point1[3]);

        const p0p1 = vec3.sub([], point1, point0);
        const dir = vec3.normalize([], p0p1);

<<<<<<< HEAD
        // Compute globe origin in world space
=======
        // Find closest point on the sphere to the ray. This is a bit more involving operation
        // if the ray is not intersecting with the sphere. In this scenario we'll "clamp" the ray
        // to the surface of the sphere, ie. find a tangent vector that originates from the camera position
>>>>>>> 6f74fc52
        const m = tr.globeMatrix;
        const globeCenter = [m[12], m[13], m[14]];
        const p0toCenter = vec3.sub([], globeCenter, point0);
        const p0toCenterDist = vec3.length(p0toCenter);
        const centerDir = vec3.normalize([], p0toCenter);
        const radius = tr.worldSize / (2.0 * Math.PI);
        const cosAngle = vec3.dot(centerDir, dir);

        const origoTangentAngle = Math.asin(radius / p0toCenterDist);
        const origoDirAngle = Math.acos(cosAngle);

        if (origoTangentAngle < origoDirAngle) {
            // Find the tangent vector by interpolating between camera-to-globe and camera-to-click vectors.
            // First we'll find a point P1 on the clicked ray that forms a right-angled triangle with the camera position
            // and the center of the globe. Angle of the tanget vector is then used as the interpolation factor
            const clampedP1 = [], origoToP1 = [];

            vec3.scale(clampedP1, dir, p0toCenterDist / cosAngle);
            vec3.normalize(origoToP1, vec3.sub(origoToP1, clampedP1, p0toCenter));
            vec3.normalize(dir, vec3.add(dir, p0toCenter, vec3.scale(dir, origoToP1, Math.tan(origoTangentAngle) * p0toCenterDist)));
        }

        const pointOnGlobe = [];
        const ray = new Ray(point0, dir);

        ray.closestPointOnSphere(globeCenter, radius, pointOnGlobe);

        // Transform coordinate axes to find lat & lng of the position
        const xa = vec3.normalize([], getColumn(m, 0));
        const ya = vec3.normalize([], getColumn(m, 1));
        const za = vec3.normalize([], getColumn(m, 2));

        const xp = vec3.dot(xa, pointOnGlobe);
        const yp = vec3.dot(ya, pointOnGlobe);
        const zp = vec3.dot(za, pointOnGlobe);

        const lat = radToDeg(Math.asin(-yp / radius));
        let lng = radToDeg(Math.atan2(xp, zp));

        // Check that the returned longitude angle is not wrapped
        lng = tr.center.lng + shortestAngle(tr.center.lng, lng);

        const mx = mercatorXfromLng(lng);
        const my = clamp(mercatorYfromLat(lat), 0, 1);

        return new MercatorCoordinate(mx, my);
    }

    farthestPixelDistance(tr: Transform): number {
        const pixelsPerMeter = this.pixelsPerMeter(tr.center.lat, tr.worldSize);
        const globePixelDistance = farthestPixelDistanceOnSphere(tr, pixelsPerMeter);
        const t = globeToMercatorTransition(tr.zoom);
        if (t > 0.0) {
            const mercatorPixelsPerMeter = mercatorZfromAltitude(1, tr.center.lat) * tr.worldSize;
            const mercatorPixelDistance = farthestPixelDistanceOnPlane(tr, mercatorPixelsPerMeter);
            return interpolate(globePixelDistance, mercatorPixelDistance, t);
        }
        return globePixelDistance;
    }

    upVector(id: CanonicalTileID, x: number, y: number): Vec3 {
        const tiles = 1 << id.z;
        const mercX = (x / EXTENT + id.x) / tiles;
        const mercY = (y / EXTENT + id.y) / tiles;
        return latLngToECEF(latFromMercatorY(mercY), lngFromMercatorX(mercX), 1.0);
    }

    upVectorScale(id: CanonicalTileID, latitude: number, worldSize: number): ElevationScale {
        const pixelsPerMeterAtLat = mercatorZfromAltitude(1, latitude) * worldSize;
        return {metersToTile: GLOBE_METERS_TO_ECEF * globeECEFNormalizationScale(globeTileBounds(id)), metersToLabelSpace: pixelsPerMeterAtLat};
    }
}<|MERGE_RESOLUTION|>--- conflicted
+++ resolved
@@ -113,13 +113,9 @@
         const p0p1 = vec3.sub([], point1, point0);
         const dir = vec3.normalize([], p0p1);
 
-<<<<<<< HEAD
-        // Compute globe origin in world space
-=======
         // Find closest point on the sphere to the ray. This is a bit more involving operation
         // if the ray is not intersecting with the sphere. In this scenario we'll "clamp" the ray
         // to the surface of the sphere, ie. find a tangent vector that originates from the camera position
->>>>>>> 6f74fc52
         const m = tr.globeMatrix;
         const globeCenter = [m[12], m[13], m[14]];
         const p0toCenter = vec3.sub([], globeCenter, point0);
