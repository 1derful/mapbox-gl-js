// @flow

import Actor from '../util/actor.js';

import StyleLayerIndex from '../style/style_layer_index.js';
import VectorTileWorkerSource from './vector_tile_worker_source.js';
import RasterDEMTileWorkerSource from './raster_dem_tile_worker_source.js';
import GeoJSONWorkerSource from './geojson_worker_source.js';
import assert from 'assert';
import {plugin as globalRTLTextPlugin} from './rtl_text_plugin.js';
import {enforceCacheSizeLimit} from '../util/tile_request_cache.js';
import {extend} from '../util/util.js';
import {PerformanceUtils} from '../util/performance.js';
import {Event} from '../util/evented.js';
import {getProjection} from '../geo/projection/index.js';

import type {
    WorkerSource,
    WorkerTileParameters,
    WorkerDEMTileParameters,
    WorkerTileCallback,
    WorkerDEMTileCallback,
    TileParameters
} from '../source/worker_source.js';

import type {WorkerGlobalScopeInterface} from '../util/web_worker.js';
import type {Callback} from '../types/callback.js';
import type {LayerSpecification, ProjectionSpecification} from '../style-spec/types.js';
import type {PluginState} from './rtl_text_plugin.js';
import type {Projection} from '../geo/projection/index.js';

/**
 * @private
 */
export default class Worker {
    self: WorkerGlobalScopeInterface;
    actor: Actor;
    layerIndexes: {[_: string]: StyleLayerIndex };
    availableImages: {[_: string]: Array<string> };
    workerSourceTypes: {[_: string]: Class<WorkerSource> };
    workerSources: {[_: string]: {[_: string]: {[_: string]: WorkerSource } } };
    demWorkerSources: {[_: string]: {[_: string]: RasterDEMTileWorkerSource } };
<<<<<<< HEAD
    projections: {[_: string]: Projection };
    defaultProjection: Projection;
    isSpriteLoaded: boolean;
=======
    isSpriteLoaded: {[_: string]: boolean };
>>>>>>> f95b8fab
    referrer: ?string;
    terrain: ?boolean;

    constructor(self: WorkerGlobalScopeInterface) {
        PerformanceUtils.measure('workerEvaluateScript');
        this.self = self;
        this.actor = new Actor(self, this);

        this.layerIndexes = {};
        this.availableImages = {};
        this.isSpriteLoaded = {};

        this.projections = {};
        this.defaultProjection = getProjection({name: 'mercator'});

        this.workerSourceTypes = {
            vector: VectorTileWorkerSource,
            geojson: GeoJSONWorkerSource
        };

        // [mapId][sourceType][sourceName] => worker source instance
        this.workerSources = {};
        this.demWorkerSources = {};

        this.self.registerWorkerSource = (name: string, WorkerSource: Class<WorkerSource>) => {
            if (this.workerSourceTypes[name]) {
                throw new Error(`Worker source with name "${name}" already registered.`);
            }
            this.workerSourceTypes[name] = WorkerSource;
        };

        // This is invoked by the RTL text plugin when the download via the `importScripts` call has finished, and the code has been parsed.
        this.self.registerRTLTextPlugin = (rtlTextPlugin: {applyArabicShaping: Function, processBidirectionalText: Function, processStyledBidirectionalText?: Function}) => {
            if (globalRTLTextPlugin.isParsed()) {
                throw new Error('RTL text plugin already registered.');
            }
            globalRTLTextPlugin['applyArabicShaping'] = rtlTextPlugin.applyArabicShaping;
            globalRTLTextPlugin['processBidirectionalText'] = rtlTextPlugin.processBidirectionalText;
            globalRTLTextPlugin['processStyledBidirectionalText'] = rtlTextPlugin.processStyledBidirectionalText;
        };
    }

    clearCaches(mapId: string, unused: mixed, callback: WorkerTileCallback) {
        delete this.layerIndexes[mapId];
        delete this.availableImages[mapId];
        delete this.workerSources[mapId];
        delete this.demWorkerSources[mapId];
        callback();
    }

    checkIfReady(mapID: string, unused: mixed, callback: WorkerTileCallback) {
        // noop, used to check if a worker is fully set up and ready to receive messages
        callback();
    }

    setReferrer(mapID: string, referrer: string) {
        this.referrer = referrer;
    }

    spriteLoaded(mapId: string, bool: boolean) {
        this.isSpriteLoaded[mapId] = bool;
        for (const workerSource in this.workerSources[mapId]) {
            const ws = this.workerSources[mapId][workerSource];
            for (const source in ws) {
                if (ws[source] instanceof VectorTileWorkerSource) {
                    ws[source].isSpriteLoaded = bool;
                    ws[source].fire(new Event('isSpriteLoaded'));
                }
            }
        }
    }

    setImages(mapId: string, images: Array<string>, callback: WorkerTileCallback) {
        this.availableImages[mapId] = images;
        for (const workerSource in this.workerSources[mapId]) {
            const ws = this.workerSources[mapId][workerSource];
            for (const source in ws) {
                ws[source].availableImages = images;
            }
        }
        callback();
    }

    enableTerrain(mapId: string, enable: boolean, callback: WorkerTileCallback) {
        this.terrain = enable;
        callback();
    }

    setProjection(mapId: string, config: ProjectionSpecification) {
        this.projections[mapId] = getProjection(config);
    }

    setLayers(mapId: string, layers: Array<LayerSpecification>, callback: WorkerTileCallback) {
        this.getLayerIndex(mapId).replace(layers);
        callback();
    }

    updateLayers(mapId: string, params: {layers: Array<LayerSpecification>, removedIds: Array<string>}, callback: WorkerTileCallback) {
        this.getLayerIndex(mapId).update(params.layers, params.removedIds);
        callback();
    }

    loadTile(mapId: string, params: WorkerTileParameters & {type: string}, callback: WorkerTileCallback) {
        assert(params.type);
        const p = this.enableTerrain ? extend({enableTerrain: this.terrain}, params) : params;
        p.projection = this.projections[mapId] || this.defaultProjection;
        this.getWorkerSource(mapId, params.type, params.source).loadTile(p, callback);
    }

    loadDEMTile(mapId: string, params: WorkerDEMTileParameters, callback: WorkerDEMTileCallback) {
        const p = this.enableTerrain ? extend({buildQuadTree: this.terrain}, params) : params;
        this.getDEMWorkerSource(mapId, params.source).loadTile(p, callback);
    }

    reloadTile(mapId: string, params: WorkerTileParameters & {type: string}, callback: WorkerTileCallback) {
        assert(params.type);
        const p = this.enableTerrain ? extend({enableTerrain: this.terrain}, params) : params;
        p.projection = this.projections[mapId] || this.defaultProjection;
        this.getWorkerSource(mapId, params.type, params.source).reloadTile(p, callback);
    }

    abortTile(mapId: string, params: TileParameters & {type: string}, callback: WorkerTileCallback) {
        assert(params.type);
        this.getWorkerSource(mapId, params.type, params.source).abortTile(params, callback);
    }

    removeTile(mapId: string, params: TileParameters & {type: string}, callback: WorkerTileCallback) {
        assert(params.type);
        this.getWorkerSource(mapId, params.type, params.source).removeTile(params, callback);
    }

    removeSource(mapId: string, params: {source: string} & {type: string}, callback: WorkerTileCallback) {
        assert(params.type);
        assert(params.source);

        if (!this.workerSources[mapId] ||
            !this.workerSources[mapId][params.type] ||
            !this.workerSources[mapId][params.type][params.source]) {
            return;
        }

        const worker = this.workerSources[mapId][params.type][params.source];
        delete this.workerSources[mapId][params.type][params.source];

        if (worker.removeSource !== undefined) {
            worker.removeSource(params, callback);
        } else {
            callback();
        }
    }

    /**
     * Load a {@link WorkerSource} script at params.url.  The script is run
     * (using importScripts) with `registerWorkerSource` in scope, which is a
     * function taking `(name, workerSourceObject)`.
     *  @private
     */
    loadWorkerSource(map: string, params: { url: string }, callback: Callback<void>) {
        try {
            this.self.importScripts(params.url);
            callback();
        } catch (e) {
            callback(e.toString());
        }
    }

    syncRTLPluginState(map: string, state: PluginState, callback: Callback<boolean>) {
        try {
            globalRTLTextPlugin.setState(state);
            const pluginURL = globalRTLTextPlugin.getPluginURL();
            if (
                globalRTLTextPlugin.isLoaded() &&
                !globalRTLTextPlugin.isParsed() &&
                pluginURL != null // Not possible when `isLoaded` is true, but keeps flow happy
            ) {
                this.self.importScripts(pluginURL);
                const complete = globalRTLTextPlugin.isParsed();
                const error = complete ? undefined : new Error(`RTL Text Plugin failed to import scripts from ${pluginURL}`);
                callback(error, complete);
            }
        } catch (e) {
            callback(e.toString());
        }
    }

    getAvailableImages(mapId: string) {
        let availableImages = this.availableImages[mapId];

        if (!availableImages) {
            availableImages = [];
        }

        return availableImages;
    }

    getLayerIndex(mapId: string) {
        let layerIndexes = this.layerIndexes[mapId];
        if (!layerIndexes) {
            layerIndexes = this.layerIndexes[mapId] = new StyleLayerIndex();
        }
        return layerIndexes;
    }

    getWorkerSource(mapId: string, type: string, source: string) {
        if (!this.workerSources[mapId])
            this.workerSources[mapId] = {};
        if (!this.workerSources[mapId][type])
            this.workerSources[mapId][type] = {};

        if (!this.workerSources[mapId][type][source]) {
            // use a wrapped actor so that we can attach a target mapId param
            // to any messages invoked by the WorkerSource
            const actor = {
                send: (type, data, callback, _, mustQueue, metadata) => {
                    this.actor.send(type, data, callback, mapId, mustQueue, metadata);
                },
                scheduler: this.actor.scheduler
            };
            this.workerSources[mapId][type][source] = new (this.workerSourceTypes[type]: any)((actor: any), this.getLayerIndex(mapId), this.getAvailableImages(mapId), this.isSpriteLoaded[mapId]);
        }

        return this.workerSources[mapId][type][source];
    }

    getDEMWorkerSource(mapId: string, source: string) {
        if (!this.demWorkerSources[mapId])
            this.demWorkerSources[mapId] = {};

        if (!this.demWorkerSources[mapId][source]) {
            this.demWorkerSources[mapId][source] = new RasterDEMTileWorkerSource();
        }

        return this.demWorkerSources[mapId][source];
    }

    enforceCacheSizeLimit(mapId: string, limit: number) {
        enforceCacheSizeLimit(limit);
    }

    getWorkerPerformanceMetrics(mapId: string, params: any, callback: (error: ?Error, result: ?Object) => void) {
        callback(undefined, PerformanceUtils.getWorkerPerformanceMetrics());
    }
}

/* global self, WorkerGlobalScope */
if (typeof WorkerGlobalScope !== 'undefined' &&
    typeof self !== 'undefined' &&
    self instanceof WorkerGlobalScope) {
    self.worker = new Worker(self);
}<|MERGE_RESOLUTION|>--- conflicted
+++ resolved
@@ -40,13 +40,9 @@
     workerSourceTypes: {[_: string]: Class<WorkerSource> };
     workerSources: {[_: string]: {[_: string]: {[_: string]: WorkerSource } } };
     demWorkerSources: {[_: string]: {[_: string]: RasterDEMTileWorkerSource } };
-<<<<<<< HEAD
     projections: {[_: string]: Projection };
     defaultProjection: Projection;
-    isSpriteLoaded: boolean;
-=======
     isSpriteLoaded: {[_: string]: boolean };
->>>>>>> f95b8fab
     referrer: ?string;
     terrain: ?boolean;
 
